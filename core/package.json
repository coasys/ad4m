{
  "name": "@coasys/ad4m",
  "description": "*The Agent-Centric Distributed Application Meta-ontology*  or just:  *Agent-Centric DApp Meta-ontology*  * A new meta-ontology for interoperable, decentralized application design * A spanning-layer to enable seamless integration between Holochain DNAs, blockchains, linked-data structures/ontologies and centralized back-ends * The basis for turning distinct, monolithic and siloed apps into a global, open and interoperable sense-making network",
  "main": "lib/index.cjs",
  "module": "lib/index.js",
  "types": "lib/src/index.d.ts",
  "type": "module",
  "private": true,
  "scripts": {
    "build": "patch-package && tsc && pnpm run buildSchema && pnpm run bundle",
    "buildSchema": "node --es-module-specifier-resolution=node lib/src/buildSchema.js",
    "bundle": "rollup -c rollup.config.js",
    "test": "jest --forceExit"
  },
  "repository": {
    "type": "git",
    "url": "git+https://github.com/perspect3vism/ad4m.git"
  },
  "author": {
    "name": "Nicolas Luck",
    "email": "nicolas@lucksus.eu"
  },
  "contributors": [
    {
      "name": "Joshua Parkin",
      "email": "joshuadparkin@gmail.com"
    }
  ],
  "license": "CAL-1.0",
  "bugs": {
    "url": "https://github.com/perspect3vism/ad4m/issues"
  },
  "homepage": "https://ad4m.dev",
  "dependencies": {
    "@apollo/client": "3.7.10",
    "@holochain/client": "0.16.0",
    "@types/jest": "^26.0.14",
    "class-validator": "^0.13.1",
    "express": "4.18.2",
    "graphql": "15.7.2",
    "reflect-metadata": "^0.1.13",
    "type-graphql": "1.1.1"
  },
  "devDependencies": {
    "@apollo/server": "^4.9.4",
    "@rollup/plugin-alias": "^3.1.5",
    "@rollup/plugin-commonjs": "^20.0.0",
    "@rollup/plugin-node-resolve": "^13.0.4",
    "concat-md": "^0.5.0",
    "cross-fetch": "^3.1.4",
    "graphql-ws": "5.12.0",
    "honkit": "^4.0.0",
    "jest": "^26.6.0",
    "patch-package": "^8.0.0",
    "rollup": "^2.56.3",
    "ts-jest": "^26.5.6",
    "typescript": "^4.6.2",
    "ws": "8.13.0",
    "@types/node": "*",
    "@types/yargs": "*"
  },
  "patchedDependencies": {},
<<<<<<< HEAD
  "version": "0.9.0-rc9",
=======
  "version": "0.9.1-prerelease",
>>>>>>> 5e85680b
  "pnpm": {
    "patchedDependencies": {
      "graphql@15.7.2": "patches/graphql@15.7.2.patch"
    }
  }
}<|MERGE_RESOLUTION|>--- conflicted
+++ resolved
@@ -60,11 +60,7 @@
     "@types/yargs": "*"
   },
   "patchedDependencies": {},
-<<<<<<< HEAD
-  "version": "0.9.0-rc9",
-=======
   "version": "0.9.1-prerelease",
->>>>>>> 5e85680b
   "pnpm": {
     "patchedDependencies": {
       "graphql@15.7.2": "patches/graphql@15.7.2.patch"
