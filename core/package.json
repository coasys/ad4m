--- conflicted
+++ resolved
@@ -1,10 +1,5 @@
 {
-<<<<<<< HEAD
   "name": "@coasys/ad4m",
-  "version": "0.8.0-prerelease",
-=======
-  "name": "@perspect3vism/ad4m",
->>>>>>> 45aea0c2
   "description": "*The Agent-Centric Distributed Application Meta-ontology*  or just:  *Agent-Centric DApp Meta-ontology*  * A new meta-ontology for interoperable, decentralized application design * A spanning-layer to enable seamless integration between Holochain DNAs, blockchains, linked-data structures/ontologies and centralized back-ends * The basis for turning distinct, monolithic and siloed apps into a global, open and interoperable sense-making network",
   "main": "lib/index.cjs",
   "module": "lib/index.js",
