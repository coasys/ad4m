--- conflicted
+++ resolved
@@ -34,11 +34,8 @@
   ```
 */
 
-<<<<<<< HEAD
-import * as src from "type-graphql/dist/index.js";
-=======
+
 import * as src from "../node_modules/type-graphql/dist/index.js";
->>>>>>> 113559cc
 
 export const dummyValue = "";
 export function dummyFn() {
