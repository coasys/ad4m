import { ApolloClient, gql } from "@apollo/client/core"
import { Perspective, PerspectiveExpression } from "../perspectives/Perspective"
import unwrapApolloResult from "../unwrapApolloResult"
import { RuntimeInfo, ExceptionInfo, SentMessage, NotificationInput, Notification, TriggeredNotification, ImportResult } from "./RuntimeResolver"

const PERSPECTIVE_EXPRESSION_FIELDS = `
author
timestamp
data { 
    links {
        author
        timestamp
        data { source, predicate, target }
        proof { valid, invalid, signature, key }
    }  
}
proof { valid, invalid, signature, key }
`

const NOTIFICATION_DEFINITION_FIELDS = `
description
appName
appUrl
appIconPath
trigger
perspectiveIds
webhookUrl
webhookAuth
`

const NOTIFICATION_FIELDS = `
id
granted
${NOTIFICATION_DEFINITION_FIELDS}
`

const TRIGGERED_NOTIFICATION_FIELDS = `
notification { ${NOTIFICATION_FIELDS} }
perspectiveId
triggerMatch
`

export type MessageCallback = (message: PerspectiveExpression) => null
export type ExceptionCallback = (info: ExceptionInfo) => null
export type NotificationTriggeredCallback = (notification: TriggeredNotification) => null
export type NotificationRequestedCallback = (notification: Notification) => null

export class RuntimeClient {
    #apolloClient: ApolloClient<any>
    #messageReceivedCallbacks: MessageCallback[]
    #exceptionOccurredCallbacks: ExceptionCallback[]
    #notificationTriggeredCallbacks: NotificationTriggeredCallback[]
    #notificationRequestedCallbacks: NotificationRequestedCallback[]

    constructor(client: ApolloClient<any>, subscribe: boolean = true) {
        this.#apolloClient = client
        this.#messageReceivedCallbacks = []
        this.#exceptionOccurredCallbacks = []
        this.#notificationTriggeredCallbacks = []

        if(subscribe) {
            this.subscribeMessageReceived()
            this.subscribeExceptionOccurred()
            this.subscribeNotificationTriggered()
        }
    }

    async info(): Promise<RuntimeInfo> {
        const { runtimeInfo } = unwrapApolloResult(await this.#apolloClient.query({
            query: gql`query runtimeInfo {
                runtimeInfo {
                    ad4mExecutorVersion,
                    isInitialized,
                    isUnlocked
                }
            }`,
        }));
        return runtimeInfo
    }

    async quit(): Promise<Boolean> {
        const result = unwrapApolloResult(await this.#apolloClient.mutate({
            mutation: gql`mutation runtimeQuit { runtimeQuit }`
        }))

        return result.runtimeQuit
    }

    async openLink(url: string): Promise<Boolean> {
        const { runtimeOpenLink } = unwrapApolloResult(await this.#apolloClient.mutate({
            mutation: gql`mutation runtimeOpenLink($url: String!) {
                runtimeOpenLink(url: $url)
            }`,
            variables: { url }
        }))
        return runtimeOpenLink
    }

    async addTrustedAgents(agents: string[]): Promise<string[]> {
        const { addTrustedAgents } = unwrapApolloResult(await this.#apolloClient.mutate({
            mutation: gql`mutation addTrustedAgents($agents: [String!]!) {
                addTrustedAgents(agents: $agents)
            }`,
            variables: { agents }
        }))
        return addTrustedAgents 
    }

    async deleteTrustedAgents(agents: string[]): Promise<string[]> {
        const { deleteTrustedAgents } = unwrapApolloResult(await this.#apolloClient.mutate({
            mutation: gql`mutation deleteTrustedAgents($agents: [String!]!) {
                deleteTrustedAgents(agents: $agents)
            }`,
            variables: { agents }
        }))
        return deleteTrustedAgents 
    }

    async getTrustedAgents(): Promise<string[]> {
        const { getTrustedAgents } = unwrapApolloResult(await this.#apolloClient.query({
            query: gql`query getTrustedAgents {
                getTrustedAgents
            }`,
        }))
        return getTrustedAgents
    }

    async addKnownLinkLanguageTemplates(addresses: string[]): Promise<string[]> {
        const { runtimeAddKnownLinkLanguageTemplates } = unwrapApolloResult(await this.#apolloClient.mutate({
            mutation: gql`mutation runtimeAddKnownLinkLanguageTemplates($addresses: [String!]!) {
                runtimeAddKnownLinkLanguageTemplates(addresses: $addresses)
            }`,
            variables: { addresses }
        }))
        return runtimeAddKnownLinkLanguageTemplates 
    }

    async removeKnownLinkLanguageTemplates(addresses: string[]): Promise<string[]> {
        const { runtimeRemoveKnownLinkLanguageTemplates } = unwrapApolloResult(await this.#apolloClient.mutate({
            mutation: gql`mutation runtimeRemoveKnownLinkLanguageTemplates($addresses: [String!]!) {
                runtimeRemoveKnownLinkLanguageTemplates(addresses: $addresses)
            }`,
            variables: { addresses }
        }))
        return runtimeRemoveKnownLinkLanguageTemplates 
    }

    async knownLinkLanguageTemplates(): Promise<string[]> {
        const { runtimeKnownLinkLanguageTemplates } = unwrapApolloResult(await this.#apolloClient.query({
            query: gql`query runtimeKnownLinkLanguageTemplates {
                runtimeKnownLinkLanguageTemplates
            }`,
        }))
        return runtimeKnownLinkLanguageTemplates
    }

    async addFriends(dids: string[]): Promise<string[]> {
        const { runtimeAddFriends } = unwrapApolloResult(await this.#apolloClient.mutate({
            mutation: gql`mutation runtimeAddFriends($dids: [String!]!) {
                runtimeAddFriends(dids: $dids)
            }`,
            variables: { dids }
        }))
        return runtimeAddFriends 
    }

    async removeFriends(dids: string[]): Promise<string[]> {
        const { runtimeRemoveFriends } = unwrapApolloResult(await this.#apolloClient.mutate({
            mutation: gql`mutation runtimeRemoveFriends($dids: [String!]!) {
                runtimeRemoveFriends(dids: $dids)
            }`,
            variables: { dids }
        }))
        return runtimeRemoveFriends 
    }

    async friends(): Promise<string[]> {
        const { runtimeFriends } = unwrapApolloResult(await this.#apolloClient.query({
            query: gql`query runtimeFriends {
                runtimeFriends
            }`,
        }))
        return runtimeFriends
    }

    async hcAgentInfos(): Promise<string> {
        const { runtimeHcAgentInfos } = unwrapApolloResult(await this.#apolloClient.query({
            query: gql`query runtimeHcAgentInfos {
                runtimeHcAgentInfos
            }`,
        }))
        return runtimeHcAgentInfos
    }

<<<<<<< HEAD
    async getNetworkMetrics(): Promise<String> {
=======
    async getNetworkMetrics(): Promise<string> {
>>>>>>> 304e9dec
        const { runtimeGetNetworkMetrics } = unwrapApolloResult(await this.#apolloClient.query({
            query: gql`query runtimeGetNetworkMetrics {
                runtimeGetNetworkMetrics
            }`,
        }))
        return runtimeGetNetworkMetrics
    }

<<<<<<< HEAD
    async debugStrings(languageAddress?: string): Promise<any[]> {
        const { runtimeDebugStrings } = unwrapApolloResult(await this.#apolloClient.query({
            query: gql`query runtimeDebugStrings($languageAddress: String) {
                runtimeDebugStrings(languageAddress: $languageAddress) {
                    languageAddress
                    debugString
                    operation
                    timestamp
                }
            }`,
            variables: { languageAddress }
        }))
        return runtimeDebugStrings
    }

    async restartHolochain(): Promise<Boolean> {
=======
    async restartHolochain(): Promise<boolean> {
>>>>>>> 304e9dec
        const { runtimeRestartHolochain } = unwrapApolloResult(await this.#apolloClient.mutate({
            mutation: gql`mutation runtimeRestartHolochain {
                runtimeRestartHolochain
            }`,
        }))
        return runtimeRestartHolochain
    }

    async hcAddAgentInfos(agentInfos: String): Promise<void> {
        const { runtimeHcAddAgentInfos } = unwrapApolloResult(await this.#apolloClient.mutate({
            mutation: gql`mutation runtimeHcAddAgentInfos($agentInfos: String!) {
                runtimeHcAddAgentInfos(agentInfos: $agentInfos)
            }`,
            variables: { agentInfos }
        }))
        return runtimeHcAddAgentInfos
    }

    async verifyStringSignedByDid(did: string, didSigningKeyId: string, data: string, signedData: string): Promise<boolean> {
        const { runtimeVerifyStringSignedByDid } = unwrapApolloResult(await this.#apolloClient.mutate({
            mutation: gql`query runtimeVerifyStringSignedByDid($did: String!, $didSigningKeyId: String!, $data: String!, $signedData: String!) {
                runtimeVerifyStringSignedByDid(did: $did, didSigningKeyId: $didSigningKeyId, data: $data, signedData: $signedData)
            }`,
            variables: { did, didSigningKeyId, data, signedData }
        }))
        return runtimeVerifyStringSignedByDid
    }
    
    async setStatus(perspective: Perspective): Promise<boolean> {
        const { runtimeSetStatus } = unwrapApolloResult(await this.#apolloClient.mutate({
            mutation: gql`mutation runtimeSetStatus($status: PerspectiveInput!) {
                runtimeSetStatus(status: $status)
            }`,
            variables: { status: perspective }
        }))
        return runtimeSetStatus
    }

    async friendStatus(did: string): Promise<PerspectiveExpression> {
        const { runtimeFriendStatus } = unwrapApolloResult(await this.#apolloClient.query({
            query: gql`query runtimeFriendStatus($did: String!) {
                runtimeFriendStatus(did: $did) { ${PERSPECTIVE_EXPRESSION_FIELDS} }
            }`,
            variables: { did }
        }))
        return runtimeFriendStatus
    }

    async friendSendMessage(did: string, message: Perspective): Promise<boolean> {
        const { runtimeFriendSendMessage } = unwrapApolloResult(await this.#apolloClient.mutate({
            mutation: gql`mutation runtimeFriendSendMessage($did: String!, $message: PerspectiveInput!) {
                runtimeFriendSendMessage(did: $did, message: $message)
            }`,
            variables: { did,  message }
        }))
        return runtimeFriendSendMessage
    }

    async messageInbox(filter?: string): Promise<PerspectiveExpression[]> {
        const { runtimeMessageInbox } = unwrapApolloResult(await this.#apolloClient.query({
            query: gql`query runtimeMessageInbox($filter: String) {
                runtimeMessageInbox(filter: $filter) { ${PERSPECTIVE_EXPRESSION_FIELDS} }
            }`,
            variables: { filter }
        }))
        return runtimeMessageInbox
    }

    async messageOutbox(filter?: string): Promise<SentMessage[]> {
        const { runtimeMessageOutbox } = unwrapApolloResult(await this.#apolloClient.query({
            query: gql`query runtimeMessageOutbox($filter: String) {
                runtimeMessageOutbox(filter: $filter) { 
                    recipient,
                    message {
                        ${PERSPECTIVE_EXPRESSION_FIELDS} 
                    }
                }
            }`,
            variables: { filter }
        }))
        return runtimeMessageOutbox
    }

    async requestInstallNotification(notification: NotificationInput) {
        const { runtimeRequestInstallNotification } = unwrapApolloResult(await this.#apolloClient.mutate({
            mutation: gql`mutation runtimeRequestInstallNotification($notification: NotificationInput!) {
                runtimeRequestInstallNotification(notification: $notification)
            }`,
            variables: { notification }
        }))
        return runtimeRequestInstallNotification
    }

    async grantNotification(id: string): Promise<boolean> {
        const { runtimeGrantNotification } = unwrapApolloResult(await this.#apolloClient.mutate({
            mutation: gql`mutation runtimeGrantNotification($id: String!) {
                runtimeGrantNotification(id: $id)
            }`,
            variables: { id }
        }))
        return runtimeGrantNotification
    }

    async exportDb(filePath: string): Promise<boolean> {
        const { runtimeExportDb } = unwrapApolloResult(await this.#apolloClient.mutate({
            mutation: gql`mutation runtimeExportDb($filePath: String!) {
                runtimeExportDb(filePath: $filePath)
            }`,
            variables: { filePath }
        }))
        return runtimeExportDb
    }

    async importDb(filePath: string): Promise<ImportResult> {
        const { runtimeImportDb } = unwrapApolloResult(await this.#apolloClient.mutate({
            mutation: gql`mutation runtimeImportDb($filePath: String!) {
                runtimeImportDb(filePath: $filePath) {
                    perspectives { total imported failed omitted errors }
                    links { total imported failed omitted errors }
                    expressions { total imported failed omitted errors }
                    perspectiveDiffs { total imported failed omitted errors }
                    notifications { total imported failed omitted errors }
                    models { total imported failed omitted errors }
                    defaultModels { total imported failed omitted errors }
                    tasks { total imported failed omitted errors }
                    friends { total imported failed omitted errors }
                    trustedAgents { total imported failed omitted errors }
                    knownLinkLanguages { total imported failed omitted errors }
                }
            }`,
            variables: { filePath }
        }))
        return runtimeImportDb
    }

    async notifications(): Promise<Notification[]> {
        const { runtimeNotifications } = unwrapApolloResult(await this.#apolloClient.query({
            query: gql`query runtimeNotifications {
                runtimeNotifications { ${NOTIFICATION_FIELDS} }
            }`,
        }))
        return runtimeNotifications
    }

    async updateNotification(id: string, notification: NotificationInput): Promise<boolean> {
        const { runtimeUpdateNotification } = unwrapApolloResult(await this.#apolloClient.mutate({
            mutation: gql`mutation runtimeUpdateNotification($id: String!, $notification: NotificationInput!) {
                runtimeUpdateNotification(id: $id, notification: $notification)
            }`,
            variables: { id, notification }
        }))
        return runtimeUpdateNotification
    }

    async removeNotification(id: string): Promise<boolean> {
        const { runtimeRemoveNotification } = unwrapApolloResult(await this.#apolloClient.mutate({
            mutation: gql`mutation runtimeRemoveNotification($id: String!) {
                runtimeRemoveNotification(id: $id)
            }`,
            variables: { id }
        }))
        return runtimeRemoveNotification
    }

    async exportPerspective(uuid: string, filePath: string): Promise<boolean> {
        const { runtimeExportPerspective } = unwrapApolloResult(await this.#apolloClient.mutate({
            mutation: gql`mutation runtimeExportPerspective($perspectiveUuid: String!, $filePath: String!) {
                runtimeExportPerspective(perspectiveUuid: $perspectiveUuid, filePath: $filePath)
            }`,
            variables: { perspectiveUuid: uuid, filePath }
        }))
        return runtimeExportPerspective
    }

    async importPerspective(filePath: string): Promise<boolean> {
        const { runtimeImportPerspective } = unwrapApolloResult(await this.#apolloClient.mutate({
            mutation: gql`mutation runtimeImportPerspective($filePath: String!) {
                runtimeImportPerspective(filePath: $filePath)
            }`,
            variables: { filePath }
        }))
        return runtimeImportPerspective
    }

    addNotificationTriggeredCallback(cb: NotificationTriggeredCallback) {
        this.#notificationTriggeredCallbacks.push(cb)
    }

    subscribeNotificationTriggered() {
        this.#apolloClient.subscribe({
            query: gql` subscription {
                runtimeNotificationTriggered { ${TRIGGERED_NOTIFICATION_FIELDS} }
            }   
        `}).subscribe({
            next: result => {
                this.#notificationTriggeredCallbacks.forEach(cb => {
                    cb(result.data.runtimeNotificationTriggered)
                })
            },
            error: (e) => console.error(e)
        })
    }

    addMessageCallback(cb: MessageCallback) {
        this.#messageReceivedCallbacks.push(cb)
    }

    subscribeMessageReceived() {
        this.#apolloClient.subscribe({
            query: gql` subscription {
                runtimeMessageReceived { ${PERSPECTIVE_EXPRESSION_FIELDS} }
            }   
        `}).subscribe({
            next: result => {
                this.#messageReceivedCallbacks.forEach(cb => {
                    cb(result.data.runtimeMessageReceived)
                })
            },
            error: (e) => console.error(e)
        })
    }

    addExceptionCallback(cb: ExceptionCallback) {
        this.#exceptionOccurredCallbacks.push(cb)
    }

    subscribeExceptionOccurred() {
        this.#apolloClient.subscribe({
            query: gql` subscription {
                exceptionOccurred {
                    title
                    message
                    type
                    addon
                }
            }`
        }).subscribe({
            next: result => {
                this.#exceptionOccurredCallbacks.forEach(cb => {
                    cb(result.data.exceptionOccurred)
                })
            },
            error: (e) => console.error(e)
        })
    }
}<|MERGE_RESOLUTION|>--- conflicted
+++ resolved
@@ -192,11 +192,7 @@
         return runtimeHcAgentInfos
     }
 
-<<<<<<< HEAD
-    async getNetworkMetrics(): Promise<String> {
-=======
     async getNetworkMetrics(): Promise<string> {
->>>>>>> 304e9dec
         const { runtimeGetNetworkMetrics } = unwrapApolloResult(await this.#apolloClient.query({
             query: gql`query runtimeGetNetworkMetrics {
                 runtimeGetNetworkMetrics
@@ -205,14 +201,13 @@
         return runtimeGetNetworkMetrics
     }
 
-<<<<<<< HEAD
     async debugStrings(languageAddress?: string): Promise<any[]> {
         const { runtimeDebugStrings } = unwrapApolloResult(await this.#apolloClient.query({
             query: gql`query runtimeDebugStrings($languageAddress: String) {
                 runtimeDebugStrings(languageAddress: $languageAddress) {
                     languageAddress
+                    operation
                     debugString
-                    operation
                     timestamp
                 }
             }`,
@@ -221,10 +216,7 @@
         return runtimeDebugStrings
     }
 
-    async restartHolochain(): Promise<Boolean> {
-=======
     async restartHolochain(): Promise<boolean> {
->>>>>>> 304e9dec
         const { runtimeRestartHolochain } = unwrapApolloResult(await this.#apolloClient.mutate({
             mutation: gql`mutation runtimeRestartHolochain {
                 runtimeRestartHolochain
