import { LinkCallback, PerspectiveClient } from "./PerspectiveClient";
import { Link, LinkExpression, LinkExpressionInput, LinkExpressionMutations, LinkMutations } from "../links/Links";
import { LinkQuery } from "./LinkQuery";
import { Neighbourhood } from "../neighbourhood/Neighbourhood";
import { PerspectiveHandle, PerspectiveState } from './PerspectiveHandle'
import { Perspective } from "./Perspective";
import { Literal } from "../Literal";
import { Subject } from "../subject/Subject";
import { ExpressionRendered } from "../expression/Expression";
<<<<<<< HEAD
import { collectionAdderToName, collectionSetterToName } from "../subject/util";
=======
import { collectionAdderToName } from "../subject/util";
import { NeighbourhoodProxy } from "../neighbourhood/NeighbourhoodProxy";
>>>>>>> 435379f9

type PerspectiveListenerTypes = "link-added" | "link-removed" | "link-updated"

interface Parameter {
    name: string
    value: string
}

/** Perspective UI proxy object
 * 
 * Convenience object for UIs to interact with a perspective.
 * It is created by some of the methods in the PerspectiveClient class and includes
 * a reference to the PerspectiveClient object that created it.
 */
export class PerspectiveProxy {
    #handle: PerspectiveHandle
    #client: PerspectiveClient
    #perspectiveLinkAddedCallbacks: LinkCallback[]
    #perspectiveLinkRemovedCallbacks: LinkCallback[]
    #perspectiveLinkUpdatedCallbacks: LinkCallback[]

    constructor(handle: PerspectiveHandle, ad4m: PerspectiveClient) {
        this.#perspectiveLinkAddedCallbacks = []
        this.#perspectiveLinkRemovedCallbacks = []
        this.#perspectiveLinkUpdatedCallbacks = []
        this.#handle = handle
        this.#client = ad4m
        this.#client.addPerspectiveLinkAddedListener(this.#handle.uuid, this.#perspectiveLinkAddedCallbacks)
        this.#client.addPerspectiveLinkRemovedListener(this.#handle.uuid, this.#perspectiveLinkRemovedCallbacks)
        this.#client.addPerspectiveLinkUpdatedListener(this.#handle.uuid, this.#perspectiveLinkUpdatedCallbacks)
    }

    async executeAction(actions, expression, parameters: Parameter[]) {
        const replaceThis = (input: string|undefined) => {
            if(input)
                return input.replace('this', expression)
            else
                return undefined
        }

        const replaceParameters = (input: string|undefined) => {
            if(parameters) {
                let output = input
                for(const parameter of parameters) {
                    output = output.replace(parameter.name, parameter.value)
                }
                return output
            } else
                return input
        }

        for(let command of actions) {
            let source = replaceThis(replaceParameters(command.source))
            let predicate = replaceThis(replaceParameters(command.predicate))
            let target = replaceThis(replaceParameters(command.target))
            switch(command.action) {
                case 'addLink':
                    await this.add(new Link({source, predicate, target}))
                    break;
                case 'removeLink':
                    const linkExpressions = await this.get(new LinkQuery({source, predicate, target}))
                    for (const linkExpression of linkExpressions) {
                        await this.remove(linkExpression)
                    }
                    break;
                case 'setSingleTarget':
                    await this.setSingleTarget(new Link({source, predicate, target}))
                    break;
                case 'collectionSetter':
                    const links = await this.get(new LinkQuery({ source, predicate }))
                    await this.removeLinks(links);
                    await this.addLinks(parameters.map(p => new Link({source, predicate, target: p.value})))
                    break;
            }
        }
    }

    /** Unique ID of the perspective */
    get uuid(): string {
        return this.#handle.uuid
    }

    /** Given name of the perspective */
    get name(): string {
        return this.#handle.name
    }

    /** If the perspective is shared as a Neighbourhood, this is the Neighbourhood URL */
    get sharedUrl(): string|void {
        return this.#handle.sharedUrl
    }

    /** If the perspective is shared as a Neighbourhood, this is the Neighbourhood Expression */
    get neighbourhood(): Neighbourhood|void {
        return this.#handle.neighbourhood
    }

    /** Returns the state of the perspective **/
    get state(): PerspectiveState {
        return this.#handle.state
    }

    /** Returns all the links of this perspective that matches the LinkQuery */
    async get(query: LinkQuery): Promise<LinkExpression[]> {
        return await this.#client.queryLinks(this.#handle.uuid, query)
    }

    /** Runs a Prolog query on the perspective's Prolog engine */
    async infer(query: string): Promise<any> {
        return await this.#client.queryProlog(this.#handle.uuid, query)
    }

    /** Adds a link to this perspective */
    async add(link: Link): Promise<LinkExpression> {
        return await this.#client.addLink(this.#handle.uuid, link)
    }

    /** Adds multiple links to this perspective **/
    async addLinks(links: Link[]): Promise<LinkExpression[]> {
        return await this.#client.addLinks(this.#handle.uuid, links)
    }

    /** Removes multiple links from this perspective **/
    async removeLinks(links: LinkExpressionInput[]): Promise<LinkExpression[]> {
        return await this.#client.removeLinks(this.#handle.uuid, links)
    }

    /** Adds and removes multiple links from this perspective **/
    async linkMutations(mutations: LinkMutations): Promise<LinkExpressionMutations> {
        return await this.#client.linkMutations(this.#handle.uuid, mutations)
    }

    /** Adds a linkExpression to this perspective */
    async addLinkExpression(link: LinkExpressionInput): Promise<LinkExpression> {
        return await this.#client.addLinkExpression(this.#handle.uuid, link)
    }

    async update(oldLink: LinkExpressionInput, newLink: Link) {
        return await this.#client.updateLink(this.#handle.uuid, oldLink, newLink)
    }

    async remove(link: LinkExpressionInput) {
        return await this.#client.removeLink(this.#handle.uuid, link)
    }

    async getExpression(expressionURI: string): Promise<ExpressionRendered> {
        return await this.#client.getExpression(expressionURI)
    }

    async createExpression(content: any, languageAddress: string): Promise<string> {
        return await this.#client.createExpression(content, languageAddress)
    }

    /** Adds a link listener
     * @param type Can be 'link-added' or 'link-removed'
     * @param cb Callback function that is called when a link is added to the perspective
     */
    async addListener(type: PerspectiveListenerTypes, cb: LinkCallback) {
        if (type === 'link-added') {
            this.#perspectiveLinkAddedCallbacks.push(cb);
        } else if (type === 'link-removed') {
            this.#perspectiveLinkRemovedCallbacks.push(cb);
        } else if (type === 'link-updated') {
            this.#perspectiveLinkUpdatedCallbacks.push(cb);
        }
    }

    /** Removes a previously added link listener
     * @param type Can be 'link-added' or 'link-removed'
     * @param cb Callback function that is called when a link is added to the perspective
     */
    async removeListener(type: PerspectiveListenerTypes, cb: LinkCallback) {
        if (type === 'link-added') {
            const index = this.#perspectiveLinkAddedCallbacks.indexOf(cb);

            this.#perspectiveLinkAddedCallbacks.splice(index, 1);
        } else if (type === 'link-removed') {
            const index = this.#perspectiveLinkRemovedCallbacks.indexOf(cb);

            this.#perspectiveLinkRemovedCallbacks.splice(index, 1);
        } else if (type === 'link-updated') {
            const index = this.#perspectiveLinkUpdatedCallbacks.indexOf(cb);

            this.#perspectiveLinkUpdatedCallbacks.splice(index, 1);
        }
    }


    /** Create and return a snapshot of this perspective
     * A snapshot is a rendered Perspectie object that contains all the links of the perspective.
     */
    async snapshot(): Promise<Perspective> {
        return this.#client.snapshotByUUID(this.#handle.uuid)
    }

    /** Take and load all the links from the given snapshot */
    async loadSnapshot(snapshot: Perspective) {
        //Clean the input data from __typename
        const cleanedSnapshot = JSON.parse(JSON.stringify(snapshot));
        delete cleanedSnapshot.__typename;
        cleanedSnapshot.links.forEach(link => {
           delete link.data.__typename;
        });

        for(const link of cleanedSnapshot.links) {
            await this.addLinkExpression(link)
        }
    }

    /** Convenience function to get the target of the first link that matches the given query
     * This makes sense when the query is expected to return only one link
     * and the target of that link is what you are looking for.
     * 
     * Works best together with @member setSingelTarget()
     */
    async getSingleTarget(query: LinkQuery): Promise<string|void> {
        delete query.target
        const foundLinks = await this.get(query)
        if(foundLinks.length)
            return foundLinks[0].data.target
        else
            return null
    }

    /** Convenience function to ensure there is only one link with given source and predicate
     * This function will remove all links with the same source and predicate as the given link,
     * and then add the given link.
     * This ensures there is only one target for the given source and predicate.
     * 
     * Works best together with @member getSingleTarget()
     */
    async setSingleTarget(link: Link) {
        const query = new LinkQuery({source: link.source, predicate: link.predicate})
        const foundLinks = await this.get(query)
        const removals = [];
        for(const l of foundLinks){
            delete l.__typename
            delete l.data.__typename
            delete l.proof.__typename
            removals.push(l);
        }
        const additions = [link];

        await this.linkMutations({additions, removals})
    }

    /** Returns all the Social DNA flows defined in this perspective */
    async sdnaFlows(): Promise<string[]> {
        const allFlows = await this.infer("register_sdna_flow(X, _)")
        return allFlows.map(x => x.X)
    }

    /** Returns all Social DNA flows that can be started from the given expression */
    async availableFlows(exprAddr: string): Promise<string[]> {
        const availableFlows = await this.infer(`flowable("${exprAddr}", F), register_sdna_flow(X, F)`)
        return availableFlows.map(x => x.X)
    }

    /**  Starts the Social DNA flow @param flowName on the expression @param exprAddr */
    async startFlow(flowName: string, exprAddr: string) {
        let startAction = await this.infer(`start_action(Action, F), register_sdna_flow("${flowName}", F)`)
        // should always return one solution...
        startAction = eval(startAction[0].Action)
        await this.executeAction(startAction, exprAddr, undefined)
    }

    /** Returns all expressions in the given state of given Social DNA flow */
    async expressionsInFlowState(flowName: string, flowState: number): Promise<string[]> {
        let expressions = await this.infer(`register_sdna_flow("${flowName}", F), flow_state(X, ${flowState}, F)`)
        return expressions.map(r => r.X)
    }

    /** Returns the given expression's flow state with regard to given Social DNA flow */
    async flowState(flowName: string, exprAddr: string): Promise<number> {
        let state = await this.infer(`register_sdna_flow("${flowName}", F), flow_state("${exprAddr}", X, F)`)
        return state[0].X
    }

    /** Returns available action names, with regard to Social DNA flow and expression's flow state */
    async flowActions(flowName: string, exprAddr: string): Promise<string[]> {
        let actionNames = await this.infer(`register_sdna_flow("${flowName}", Flow), flow_state("${exprAddr}", State, Flow), action(State, Name, _, _)`)
        return actionNames.map(r => r.Name)
    }

    /** Runs given Social DNA flow action */
    async runFlowAction(flowName: string, exprAddr: string, actionName: string) {
        let action = await this.infer(`register_sdna_flow("${flowName}", Flow), flow_state("${exprAddr}", State, Flow), action(State, "${actionName}", _, Action)`)
        // should find only one
        action = eval(action[0].Action)
        await this.executeAction(action, exprAddr, undefined)
    }

    /** Set the perspective's Social DNA code to the given string. 
     * This will replace all previous SDNA code elements with the new one.
     */
    async setSdna(sdnaCode: string) {
        await this.setSingleTarget(new Link({
            source: "ad4m://self",
            predicate: "ad4m://has_zome",
            target: Literal.from(sdnaCode).toUrl()
        }))
    }

    /** Returns the perspective's Social DNA code 
     * This will return all SDNA code elements in an array.
     */
    async getSdna(): Promise<string[]> {
        let links = await this.get(new LinkQuery({
            source: "ad4m://self",
            predicate: "ad4m://has_zome"
        }))

        return links.map(link => link.data.target).map(t => Literal.fromUrl(t).get())
    }

    /** Adds the given Social DNA code to the perspective's SDNA code */
    async addSdna(sdnaCode: string) {
        await this.add(new Link({
            source: "ad4m://self",
            predicate: "ad4m://has_zome",
            target: Literal.from(sdnaCode).toUrl()
        }))
    }

    /** Returns all the Subject classes defined in this perspectives SDNA */
    async subjectClasses(): Promise<string[]> {
        try {
            return (await this.infer("subject_class(X, _)")).map(x => x.X)
        }catch(e) {
            return []
        }
    }

    async stringOrTemplateObjectToSubjectClass<T>(subjectClass: T): Promise<string> {
        if(typeof subjectClass === "string")
            return subjectClass
        else { 
            let subjectClasses = await this.subjectClassesByTemplate(subjectClass as object)
            if(subjectClasses[0]) {
                return subjectClasses[0]
            } else {
                //@ts-ignore
                return subjectClass.className
            }
        }
    }

    /** Creates a new subject instance by running its (SDNA defined) constructor,
     * which means adding links around the given expression address so that it
     * conforms to the given subject class.
     * 
     * @param subjectClass Either a string with the name of the subject class, or an object
     * with the properties of the subject class. In the latter case, the first subject class
     * that matches the given properties will be used.
     * @param exprAddr The address of the expression to be turned into a subject instance
     */
    async createSubject<T>(subjectClass: T, exprAddr: string): Promise<T> {
        let className = await this.stringOrTemplateObjectToSubjectClass(subjectClass)
        let result = await this.infer(`subject_class("${className}", C), constructor(C, Actions)`)
        if(!result.length) {
            throw "No constructor found for given subject class: " + className 
        }

        let actions = result.map(x => eval(x.Actions))
        await this.executeAction(actions[0], exprAddr, undefined)
        return this.getSubjectProxy(exprAddr, subjectClass)
    }

    /** Checks if the given expression is a subject instance of the given subject class 
     * @param expression The expression to be checked
     * @param subjectClass Either a string with the name of the subject class, or an object
     * with the properties of the subject class. In the latter case, the first subject class
     * that matches the given properties will be used.
    */
    async isSubjectInstance<T>(expression: string, subjectClass: T): Promise<boolean> {
        let className = await this.stringOrTemplateObjectToSubjectClass(subjectClass)
        return await this.infer(`subject_class("${className}", C), instance(C, "${expression}")`)
    }


    /** For an existing subject instance (existing in the perspective's links)
     * this function returns a proxy object that can be used to access the subject's
     * properties and methods.
     * 
     * @param base URI of the subject's root expression
     * @param subjectClass Either a string with the name of the subject class, or an object
     * with the properties of the subject class. In the latter case, the first subject class
     * that matches the given properties will be used.
     */
    async getSubjectProxy<T>(base: string, subjectClass: T): Promise<T> {
        if(!await this.isSubjectInstance(base, subjectClass)) {
            throw `Expression ${base} is not a subject instance of given class: ${JSON.stringify(subjectClass)}`
        }
        let className = await this.stringOrTemplateObjectToSubjectClass(subjectClass)   
        let subject = new Subject(this, base, className)
        await subject.init()
        return subject as unknown as T
    }

    /** Returns all subject instances of the given subject class as proxy objects.
     *  @param subjectClass Either a string with the name of the subject class, or an object
     * with the properties of the subject class. In the latter case, all subject classes
     * that match the given properties will be used.
     */
    async getAllSubjectInstances<T>(subjectClass: T): Promise<T[]> {
        let classes = []
        if(typeof subjectClass === "string") {
            classes = [subjectClass]
        } else {
            classes = await this.subjectClassesByTemplate(subjectClass as object)
        }

        let instances = []
        for(let className of classes) {
            let instanceBaseExpressions = await this.infer(`subject_class("${className}", C), instance(C, X)`)
            let newInstances = await Promise.all(instanceBaseExpressions.map(async x => await this.getSubjectProxy(x.X, className) as unknown as T))
            instances = instances.concat(newInstances)
        }
        return instances
    }

    /** Returns all subject classes that match the given template object.
     * This function looks at the properties of the template object and
     * its setters and collections to create a Prolog query that finds
     * all subject classes that would be converted to a proxy object
     * with exactly the same properties and collections.
     * 
     * Since there could be multiple subject classes that match the given
     * criteria, this function returns a list of class names.
     * 
     * @param obj The template object
     */
    async subjectClassesByTemplate(obj: object): Promise<string[]> {
        // Collect all string properties of the object in a list
        let properties = Object.keys(obj).filter(key => !Array.isArray(obj[key]))

        // Collect all collections of the object in a list
        let collections = Object.keys(obj).filter(key => Array.isArray(obj[key])).filter(key => key !== 'isSubjectInstance')

        // Collect all set functions of the object in a list
        let setFunctions = Object.getOwnPropertyNames(obj).filter(key => (typeof obj[key] === "function") && key.startsWith("set") && !key.startsWith("setCollection"))
        // Add all set functions of the object's prototype to that list
        setFunctions = setFunctions.concat(Object.getOwnPropertyNames(Object.getPrototypeOf(obj)).filter(key => (typeof obj[key] === "function") && key.startsWith("set") && !key.startsWith("setCollection")))

        // Collect all add functions of the object in a list
        let addFunctions = Object.getOwnPropertyNames(obj).filter(key => (typeof obj[key] === "function") && key.startsWith("add"))
        // Add all add functions of the object's prototype to that list
        addFunctions = addFunctions.concat(Object.getOwnPropertyNames(Object.getPrototypeOf(obj)).filter(key => (typeof obj[key] === "function") && key.startsWith("add")))

        // Collect all add functions of the object in a list
        let setCollectionFunctions = Object.getOwnPropertyNames(obj).filter(key => (typeof obj[key] === "function") && key.startsWith("setCollection"))
        // Add all add functions of the object's prototype to that list
        setCollectionFunctions = setCollectionFunctions.concat(Object.getOwnPropertyNames(Object.getPrototypeOf(obj)).filter(key => (typeof obj[key] === "function") && key.startsWith("setCollection")))

        // Construct query to find all subject classes that have the given properties and collections
        let query = `subject_class(Class, C)`

        for(let property of properties) {
            query += `, property(C, "${property}")`
        }
        for(let collection of collections) {
            query += `, collection(C, "${collection}")`
        }

        for(let setFunction of setFunctions) {
            // e.g.  "setState" -> "state"
            let property = setFunction.substring(3)
            property = property.charAt(0).toLowerCase() + property.slice(1)
            query += `, property_setter(C, "${property}", _)`
        }
        for(let addFunction of addFunctions) {
            query += `, collection_adder(C, "${collectionAdderToName(addFunction)}", _)`
        }
        
        for(let setCollectionFunction of setCollectionFunctions) {
            query += `, collection_setter(C, "${collectionSetterToName(setCollectionFunction)}", _)`
        }


        query += "."
        let result = await this.infer(query)
        if(!result) {
            return []
        } else {
            return result.map(x => x.Class)
        }
    }

    /** Takes a JS class (its constructor) and assumes that it was decorated by
     * the @subjectClass etc. decorators. It then tests if there is a subject class
     * already present in the perspective's SDNA that matches the given class.
     * If there is no such class, it gets the JS class's SDNA by calling its
     * static generateSDNA() function and adds it to the perspective's SDNA.
     */
    async ensureSDNASubjectClass(jsClass: any): Promise<void> {
        if((await this.subjectClassesByTemplate(new jsClass)).length > 0) {
            return
        }
        
        await this.addSdna(jsClass.generateSDNA())
    }

    getNeighbourhoodProxy(): NeighbourhoodProxy {
        return this.#client.getNeighbourhoodProxy(this.#handle.uuid)
    }

}<|MERGE_RESOLUTION|>--- conflicted
+++ resolved
@@ -7,12 +7,9 @@
 import { Literal } from "../Literal";
 import { Subject } from "../subject/Subject";
 import { ExpressionRendered } from "../expression/Expression";
-<<<<<<< HEAD
 import { collectionAdderToName, collectionSetterToName } from "../subject/util";
-=======
 import { collectionAdderToName } from "../subject/util";
 import { NeighbourhoodProxy } from "../neighbourhood/NeighbourhoodProxy";
->>>>>>> 435379f9
 
 type PerspectiveListenerTypes = "link-added" | "link-removed" | "link-updated"
 
