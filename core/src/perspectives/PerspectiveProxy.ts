--- conflicted
+++ resolved
@@ -90,19 +90,6 @@
     }
 
     async subscribe() {
-<<<<<<< HEAD
-        // initialize the query subscription
-        let result;
-        if (this.isSurrealDB) {
-            result = await this.#client.perspectiveSubscribeSurrealQuery(this.#uuid, this.#query);
-        } else {
-            result = await this.#client.subscribeQuery(this.#uuid, this.#query);
-        }
-        this.#subscriptionId = result.subscriptionId;
-        // Subscribe to query updates
-        this.#initialized = new Promise<boolean>((resolve, reject) => {
-            // Add timeout to prevent hanging promises
-=======
         // Clean up previous subscription attempt if retrying
         if (this.#unsubscribe) {
             this.#unsubscribe();
@@ -123,7 +110,12 @@
 
         try {
             // Initialize the query subscription
-            const initialResult = await this.#client.subscribeQuery(this.#uuid, this.#query);
+            let initialResult;
+            if (this.isSurrealDB) {
+                initialResult = await this.#client.perspectiveSubscribeSurrealQuery(this.#uuid, this.#query);
+            } else {
+                initialResult = await this.#client.subscribeQuery(this.#uuid, this.#query);
+            }
             this.#subscriptionId = initialResult.subscriptionId;
 
             // Process the initial result immediately for fast UX
@@ -135,7 +127,6 @@
             }
 
             // Set up timeout for retry
->>>>>>> 03ae2d6a
             this.#initTimeoutId = setTimeout(() => {
                 console.error('Subscription initialization timed out after 30 seconds. Resubscribing...');
                 // Recursively retry subscription, catching any errors
