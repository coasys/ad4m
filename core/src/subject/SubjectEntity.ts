import { Literal } from "../Literal";
import { Link } from "../links/Links";
import { PerspectiveProxy } from "../perspectives/PerspectiveProxy";
import { makeRandomPrologAtom } from "./SDNADecorators";
import { singularToPlural } from "./util";

type ValueTuple = [name: string, value: any, resolve?: boolean];
type WhereOps = {
  not: string | number | boolean | string[] | number[];
  between: [number, number];
  lt: number; // less than
  lte: number; // less than or equal to
  gt: number; // greater than
  gte: number; // greater than or equal to
};
type WhereCondition = string | number | boolean | string[] | number[] | { [K in keyof WhereOps]?: WhereOps[K] };
type Where = { [propertyName: string]: WhereCondition };
type Order = { [propertyName: string]: "ASC" | "DESC" };
type Query = {
  source?: string;
  properties?: string[];
  collections?: string[];
  where?: Where;
  order?: Order;
  offset?: number;
  limit?: number;
};

export type AllInstancesResult = { AllInstances: SubjectEntity[] };

function capitalize(word: string): string {
  return word.charAt(0).toUpperCase() + word.slice(1);
}

function buildSourceQuery(source?: string): string {
  // Constrains the query to instances that have the provided source
  if (!source) return "";
  return `triple("${source}", "ad4m://has_child", Base)`;
}

// todo: only return Timestamp & Author from query (Base, AllLinks, and SortLinks not required)
function buildAuthorAndTimestampQuery(): string {
  // Gets the author and timestamp of a SubjectEntity instance (based on the first link mentioning the base)
  return `
    findall(
      [T, A],
      link(Base, _, _, T, A),
      AllLinks
    ),
    sort(AllLinks, SortedLinks),
    SortedLinks = [[Timestamp, Author]|_]
  `;
}

// Binds:
// - SubjectClass
// - Base
// - PropertyName
// - PropertyUri
// - PropertyValue
// - Resolve
// Not need externally (only for debugging):
// - LiteralValue
// - Scheme
//
// `PropertyUri is what we get from the property_getter/4.
// If the property_resolve/2 is true, then we check if the property is a literal
// and try to resolve it in prolog, binding the resolved value to PropertyValue.
// `Resolve` is only true if the JS code still needs to resolve it!
const PROPERTY_RESOLVE_QUERY = `
  % Get the property name and resolve boolean
  property(SubjectClass, PropertyName),
  property_getter(SubjectClass, Base, PropertyName, PropertyUri),
  ( property_resolve(SubjectClass, PropertyName)
    % If the property is resolvable, try to resolve it
    -> (
      append("literal://", _, PropertyUri)
      % If the property is a literal, we can resolve it here
      -> (
        % so tell JS to not resolve it
        Resolve = false,
        literal_from_url(PropertyUri, LiteralValue, Scheme),
        (
          json_property(LiteralValue, "data", Data)
          % If it is a JSON literal, and it has a 'data' field, use that
          -> PropertyValue = Data
          % Otherwise, just use the literal value
          ; PropertyValue = LiteralValue 
        )
      )
      ;
      % else (it should be resolved but is not a literal),
      % pass through URI to JS and tell JS to resolve it
      (Resolve = true, PropertyValue = PropertyUri)
    )
    ;
    % else (no property resolve), just return the URI as the value
    (Resolve = false, PropertyValue = PropertyUri)
  ) 
`;

function buildPropertiesQuery(properties?: string[]): string {
  // Gets the name, value, and resolve boolean for all (or some) properties on a SubjectEntity instance
  // Resolves literals (if property_resolve/2 is true) to their value - either the data field if it is
  // an Expression in JSON literal, or the direct literal value if it is a simple literal
  // If no properties are provided, all are included
  return `
    findall([PropertyName, PropertyValue, Resolve], (
      % Constrain to specified properties if provided
      ${properties ? `member(PropertyName, [${properties.map((name) => `"${name}"`).join(", ")}]),` : ""}
      ${PROPERTY_RESOLVE_QUERY}
    ), Properties)
  `;
}

function buildCollectionsQuery(collections?: string[]): string {
  // Gets the name and array of values for all (or some) collections on a SubjectEntity instance
  // If no collections are provided, all are included
  return `
    findall([CollectionName, CollectionValues], (
      % Constrain to specified collections if provided
      ${collections ? `member(CollectionName, [${collections.map((name) => `"${name}"`).join(", ")}]),` : ""}

      collection(SubjectClass, CollectionName),
      collection_getter(SubjectClass, Base, CollectionName, CollectionValues)
    ), Collections)
  `;
}

function buildWhereQuery(where: Where = {}): string {
  // Constrains the query to instances that match the provided where conditions

  function formatValue(value) {
    // Wrap strings in quotes
    return typeof value === "string" ? `"${value}"` : value;
  }

  return (Object.entries(where) as [string, WhereCondition][])
    .map(([key, value]) => {
      const isSpecial = ["author", "timestamp"].includes(key);
      const getter = `PropertyName = "${key}", ${PROPERTY_RESOLVE_QUERY}, V = PropertyValue`;
      // const getter = `property_getter(SubjectClass, Base, "${key}", URI), literal_from_url(URI, V, _)`;
      const field = capitalize(key);

      // Handle direct array values (for IN conditions)
      if (Array.isArray(value)) {
        const formattedValues = value.map((v) => formatValue(v)).join(", ");
        if (isSpecial) return `member(${field}, [${formattedValues}])`;
        else return `${getter}, member(V, [${formattedValues}])`;
      }

      // Handle operation object
      if (typeof value === "object" && value !== null) {
        const { not, between, lt, lte, gt, gte } = value;

        // Handle NOT operation
        if (not !== undefined) {
          if (Array.isArray(not)) {
            // NOT IN array
            const formattedValues = not.map((v) => formatValue(v)).join(", ");
            if (isSpecial) return `\\+ member(${field}, [${formattedValues}])`;
            else return `${getter}, \\+ member(V, [${formattedValues}])`;
          } else {
            // NOT EQUAL
            if (isSpecial) return `${field} \\= ${formatValue(not)}`;
            else return `\\+ (${getter}, V = ${formatValue(not)})`;
          }
        }

        // Handle BETWEEN
        if (between !== undefined && Array.isArray(between) && between.length === 2) {
          if (isSpecial) return `${field} >= ${between[0]}, ${field} =< ${between[1]}`;
          else return `${getter}, V >= ${between[0]}, V =< ${between[1]}`;
        }

        // Handle lt, lte, gt, & gte operations
        const operators = [
          { value: lt, symbol: "<" }, // LESS THAN
          { value: lte, symbol: "=<" }, // LESS THAN OR EQUAL TO
          { value: gt, symbol: ">" }, // GREATER THAN
          { value: gte, symbol: ">=" }, // GREATER THAN OR EQUAL TO
        ];

        for (const { value, symbol } of operators) {
          if (value !== undefined) return isSpecial ? `${field} ${symbol} ${value}` : `${getter}, V ${symbol} ${value}`;
        }
      }

      // Default to direct equality
      if (isSpecial) return `${field} = ${formatValue(value)}`;
      else return `${getter}, V = ${formatValue(value)}`;
    })
    .join(", ");
}

function buildOrderQuery(order?: Order): string {
  if (!order) return "SortedInstances = UnsortedInstances";
  const [propertyName, direction] = Object.entries(order)[0];
  return `sort_instances(UnsortedInstances, "${propertyName}", "${direction}", SortedInstances)`;
}

function buildOffsetQuery(offset?: number): string {
  if (!offset || offset < 0) return "InstancesWithOffset = SortedInstances";
  return `skipN(SortedInstances, ${offset}, InstancesWithOffset)`;
}

function buildLimitQuery(limit?: number): string {
  if (!limit || limit < 0) return "AllInstances = InstancesWithOffset";
  return `takeN(InstancesWithOffset, ${limit}, AllInstances)`;
}

/**
 * Class representing a subject entity.
 * Can extend this class to create a new subject entity to add methods interact with SDNA and much better experience then using the bare bone methods.
 */
export class SubjectEntity {
  #baseExpression: string;
  #subjectClassName: string;
  #source: string;
  #perspective: PerspectiveProxy;
  author: string;
  timestamp: string;

  private static classNamesByClass = new WeakMap<typeof SubjectEntity, { [perspectiveId: string]: string }>();

  static async getClassName(perspective: PerspectiveProxy) {
    // Get or create the cache for this class
    let classCache = this.classNamesByClass.get(this);
    if (!classCache) {
      classCache = {};
      this.classNamesByClass.set(this, classCache);
    }

    // Get or create the cached name for this perspective
    const perspectiveID = perspective.uuid;
    if (!classCache[perspectiveID]) {
      classCache[perspectiveID] = await perspective.stringOrTemplateObjectToSubjectClassName(this);
    }

    return classCache[perspectiveID];
  }

  /**
   * Constructs a new subject.
   * @param perspective - The perspective that the subject belongs to.
   * @param baseExpression - The base expression of the subject.
   * @param source - The source of the subject, the expression this instance is linked too.
   */
  constructor(perspective: PerspectiveProxy, baseExpression?: string, source?: string) {
    this.#baseExpression = baseExpression ? baseExpression : Literal.from(makeRandomPrologAtom(24)).toUrl();
    this.#perspective = perspective;
    this.#source = source || "ad4m://self";
  }

  /**
   * Gets the base expression of the subject.
   */
  get baseExpression() {
    return this.#baseExpression;
  }

  /**
   * Protected getter for the perspective.
   * Allows subclasses to access the perspective while keeping it private from external code.
   */
  protected get perspective(): PerspectiveProxy {
    return this.#perspective;
  }

  public static async assignValuesToInstance(
    perspective: PerspectiveProxy,
    instance: SubjectEntity,
    values: ValueTuple[]
  ) {
    // Map properties to object
    const propsObject = Object.fromEntries(
      await Promise.all(
        values.map(async ([name, value, resolve]) => {
          let finalValue = value;
          // Resolve the value if necessary
          if(resolve) {
            let resolvedExpression = await perspective.getExpression(value)
            if(resolvedExpression) {
              finalValue = resolvedExpression.data;
            }
          }
          return [name, finalValue];
        })
      )
    );
    // Assign properties to instance
    Object.assign(instance, propsObject);
  }

  private async getData() {
    // Builds an object with the author, timestamp, all properties, & all collections on the SubjectEntity and saves it to the instance
    const subQueries = [buildAuthorAndTimestampQuery(), buildPropertiesQuery(), buildCollectionsQuery()];
    const fullQuery = `
      Base = "${this.#baseExpression}",
      subject_class("${this.#subjectClassName}", SubjectClass),
      ${subQueries.join(", ")}
    `;

    const result = await this.#perspective.infer(fullQuery);
    if (result?.[0]) {
      const { Properties, Collections, Timestamp, Author } = result?.[0];
      const values = [...Properties, ...Collections, ["timestamp", Timestamp], ["author", Author]];
      await SubjectEntity.assignValuesToInstance(this.#perspective, this, values);
    }

    return this;
  }

  // Todo: Only return AllInstances (InstancesWithOffset, SortedInstances, & UnsortedInstances not required)
  public static async queryToProlog(perspective: PerspectiveProxy, query: Query) {
    const { source, properties, collections, where, order, offset, limit } = query;

    const instanceQueries = [
      buildAuthorAndTimestampQuery(),
      buildSourceQuery(source),
      buildPropertiesQuery(properties),
      buildCollectionsQuery(collections),
      buildWhereQuery(where),
    ];

    const resultSetQueries = [buildOrderQuery(order), buildOffsetQuery(offset), buildLimitQuery(limit)];

    const fullQuery = `
      findall([Base, Properties, Collections, Timestamp, Author], (
        subject_class("${await this.getClassName(perspective)}", SubjectClass),
        instance(SubjectClass, Base),
        ${instanceQueries.filter((q) => q).join(", ")}
      ), UnsortedInstances),
      ${resultSetQueries.filter((q) => q).join(", ")}
    `;

    return fullQuery;
  }

  public static async instancesFromPrologResult(
    perspective: PerspectiveProxy,
    query: Query,
    result: AllInstancesResult
  ) {
    if (!result?.[0]?.AllInstances) return [];
    // Map results to instances
    const requestedAttribtes = [...(query?.properties || []), ...(query?.collections || [])];
    const allInstances = await Promise.all(
      result[0].AllInstances.map(async ([Base, Properties, Collections, Timestamp, Author]) => {
        const instance = new this(perspective, Base) as any;
        // Remove unrequested attributes from instance
        if (requestedAttribtes.length) {
          Object.keys(instance).forEach((key) => {
            if (!requestedAttribtes.includes(key)) delete instance[key];
          });
        }
        // Collect values to assign to instance
        const values = [...Properties, ...Collections, ["timestamp", Timestamp], ["author", Author]];
        await SubjectEntity.assignValuesToInstance(perspective, instance, values);

        return instance;
      })
    );
    return allInstances;
  }

  /**
   * Gets all instances of the subject entity in the perspective that match the query params .
   * @param perspective - The perspective that the subject entities belongs to.
   * @param query - The query object used to define search contraints.
   *
   * @returns An array of all subject entity matches.
   *
   */
  static async findAll(perspective: PerspectiveProxy, query: Query = {}) {
    // todo: set up includes
    let prologQuery = await this.queryToProlog(perspective, query);
    const result = await perspective.infer(prologQuery);
    const allInstances = await this.instancesFromPrologResult(perspective, query, result);
    return allInstances;
  }

  private async setProperty(key: string, value: any) {
    const setters = await this.#perspective.infer(
      `subject_class("${this.#subjectClassName}", C), property_setter(C, "${key}", Setter)`
    );
    if (setters && setters.length > 0) {
      const actions = eval(setters[0].Setter);
      const resolveLanguageResults = await this.#perspective.infer(
        `subject_class("${this.#subjectClassName}", C), property_resolve_language(C, "${key}", Language)`
      );
      let resolveLanguage;
      if (resolveLanguageResults && resolveLanguageResults.length > 0) {
        resolveLanguage = resolveLanguageResults[0].Language;
      }

      if (resolveLanguage) {
        value = await this.#perspective.createExpression(value, resolveLanguage);
      }
      await this.#perspective.executeAction(actions, this.#baseExpression, [{ name: "value", value }]);
    }
  }

  private async setCollectionSetter(key: string, value: any) {
    let collectionSetters = await this.#perspective.infer(
      `subject_class("${this.#subjectClassName}", C), collection_setter(C, "${singularToPlural(key)}", Setter)`
    );
    if (!collectionSetters) collectionSetters = [];

    if (collectionSetters.length > 0) {
      const actions = eval(collectionSetters[0].Setter);

      if (value) {
        if (Array.isArray(value)) {
          await this.#perspective.executeAction(
            actions,
            this.#baseExpression,
            value.map((v) => ({ name: "value", value: v }))
          );
        } else {
          await this.#perspective.executeAction(actions, this.#baseExpression, [{ name: "value", value }]);
        }
      }
    }
  }

  private async setCollectionAdder(key: string, value: any) {
    let adders = await this.#perspective.infer(
      `subject_class("${this.#subjectClassName}", C), collection_adder(C, "${singularToPlural(key)}", Adder)`
    );
    if (!adders) adders = [];

    if (adders.length > 0) {
      const actions = eval(adders[0].Adder);
      if (value) {
        if (Array.isArray(value)) {
          await Promise.all(
            value.map((v) =>
              this.#perspective.executeAction(actions, this.#baseExpression, [{ name: "value", value: v }])
            )
          );
        } else {
          await this.#perspective.executeAction(actions, this.#baseExpression, [{ name: "value", value }]);
        }
      }
    }
  }

  private async setCollectionRemover(key: string, value: any) {
    let removers = await this.#perspective.infer(
      `subject_class("${this.#subjectClassName}", C), collection_remover(C, "${singularToPlural(key)}", Remover)`
    );
    if (!removers) removers = [];

    if (removers.length > 0) {
      const actions = eval(removers[0].Remover);
      if (value) {
        if (Array.isArray(value)) {
          await Promise.all(
            value.map((v) =>
              this.#perspective.executeAction(actions, this.#baseExpression, [{ name: "value", value: v }])
            )
          );
        } else {
          await this.#perspective.executeAction(actions, this.#baseExpression, [{ name: "value", value }]);
        }
      }
    }
  }

  /**
   * Save the subject entity.
   * This method will create a new subject with the base expression and add a new link from the source to the base expression with the predicate "ad4m://has_child".
   *
   * If a property has an action, it will perform the action (Only for collections).
   * If a property is an array and is not empty, it will set the collection.
   * If a property is not undefined, not null, and not an empty string, it will set the property.
   *
   *
   * @throws Will throw an error if the subject entity cannot be converted to a subject class, or if the subject cannot be created, or if the link cannot be added, or if the subject entity cannot be updated.
   */
  async save() {
    await this.#perspective.createSubject(this, this.#baseExpression);

    await this.#perspective.add(
      new Link({ source: this.#source, predicate: "ad4m://has_child", target: this.baseExpression })
    );

    await this.update();
  }

  /**
   * Update the subject entity.
   *
   * It will iterate over the properties of the subject entity.
   *
   * If a property has an action, it will perform the action (Only for collections).
   * If a property is an array and is not empty, it will set the collection.
   * If a property is not undefined, not null, and not an empty string, it will set the property.
   *
   * @throws Will throw an error if the subject entity cannot be converted to a subject class, or if a property cannot be set, or if a collection cannot be set, or if the data of the subject entity cannot be gotten.
   */
  async update() {
    this.#subjectClassName = await this.#perspective.stringOrTemplateObjectToSubjectClassName(this);

    const entries = Object.entries(this);
    for (const [key, value] of entries) {
      if (value !== undefined && value !== null) {
        if (value?.action) {
          switch (value.action) {
            case "setter":
              await this.setCollectionSetter(key, value.value);
              break;
            case "adder":
              await this.setCollectionAdder(key, value.value);
              break;
            case "remover":
              await this.setCollectionRemover(key, value.value);
            default:
              await this.setCollectionSetter(key, value.value);
              break;
          }
        } else if (Array.isArray(value) && value.length > 0) {
          await this.setCollectionSetter(key, value);
        } else if (value !== undefined && value !== null && value !== "") {
          await this.setProperty(key, value);
        }
      }
    }

    await this.getData();
  }

  /**
   * Get the subject entity with all the properties & collection populated.
   *
   * @returns The subject entity.
   *
   * @throws Will throw an error if the subject entity cannot be converted to a subject class, or if the data of the subject entity cannot be gotten.
   */
  async get() {
    this.#subjectClassName = await this.#perspective.stringOrTemplateObjectToSubjectClassName(this);

    return await this.getData();
  }

  /**
   * Delete the subject entity.
   * This method will remove the subject from the perspective.
   *
   * @throws Will throw an error if the subject entity cannot be removed.
   */
  async delete() {
    await this.#perspective.removeSubject(this, this.#baseExpression);
  }

  /** Query builder for SubjectEntity queries.
   * Allows building queries with a fluent interface and either running them once
   * or subscribing to updates.
   */
<<<<<<< HEAD
  static query<T extends SubjectEntity>(perspective: PerspectiveProxy): SubjectQueryBuilder<T> {
    return new SubjectQueryBuilder<T>(perspective, this as any);
=======
  static query<T extends SubjectEntity>(perspective: PerspectiveProxy, query?: Query): SubjectQueryBuilder<T> {
    return new SubjectQueryBuilder<T>(perspective, this.name, query);
>>>>>>> 8207a1f3
  }
}

/** Query builder for SubjectEntity queries.
 * Allows building queries with a fluent interface and either running them once
 * or subscribing to updates.
 */
export class SubjectQueryBuilder<T extends SubjectEntity> {
<<<<<<< HEAD
    private perspective: PerspectiveProxy;
    private queryParams: Query = {};
    private ctor: typeof SubjectEntity;

    constructor(perspective: PerspectiveProxy, ctor: typeof SubjectEntity) {
        this.perspective = perspective;
        this.ctor = ctor;
    }
=======
  private perspective: PerspectiveProxy;
  private subjectClass: string;
  private queryParams: Query = {};

  constructor(perspective: PerspectiveProxy, subjectClass: string, query?: Query) {
    this.perspective = perspective;
    this.subjectClass = subjectClass;
    if (query) this.queryParams = query;
  }
>>>>>>> 8207a1f3

  where(conditions: Where): SubjectQueryBuilder<T> {
    this.queryParams.where = conditions;
    return this;
  }

  order(orderBy: Order): SubjectQueryBuilder<T> {
    this.queryParams.order = orderBy;
    return this;
  }

  limit(limit: number): SubjectQueryBuilder<T> {
    this.queryParams.limit = limit;
    return this;
  }

  offset(offset: number): SubjectQueryBuilder<T> {
    this.queryParams.offset = offset;
    return this;
  }

  source(source: string): SubjectQueryBuilder<T> {
    this.queryParams.source = source;
    return this;
  }

  properties(properties: string[]): SubjectQueryBuilder<T> {
    this.queryParams.properties = properties;
    return this;
  }

  collections(collections: string[]): SubjectQueryBuilder<T> {
    this.queryParams.collections = collections;
    return this;
  }

<<<<<<< HEAD
    /** Execute the query once and return the results */
    async run(): Promise<T[]> {
        const query = await this.ctor.queryToProlog(this.perspective, this.queryParams);
        const result = await this.perspective.infer(query);
        const allInstances = await this.ctor.instancesFromPrologResult(this.perspective, this.queryParams, result);
        return allInstances as T[];
    }

    /** Subscribe to the query and receive updates when results change */
    async subscribeAndRun(callback: (results: T[]) => void): Promise<T[]> {
        const query = await this.ctor.queryToProlog(this.perspective, this.queryParams);
        const subscription = await this.perspective.subscribeInfer(query);

        const processResults = async (result: AllInstancesResult) => {
            let newInstances = await this.ctor.instancesFromPrologResult(this.perspective, this.queryParams, result);
            callback(newInstances as T[]);
        };

        subscription.onResult(processResults);
        let instances = await this.ctor.instancesFromPrologResult(this.perspective, this.queryParams, subscription.result);
        return instances as T[];
    }
=======
  /** Execute the query once and return the results */
  async run(): Promise<T[]> {
    const query = await SubjectEntity.queryToProlog(this.perspective, this.queryParams);
    const result = await this.perspective.infer(query);
    const allInstances = await SubjectEntity.instancesFromPrologResult(this.perspective, this.queryParams, result);
    return allInstances;
  }

  /** Subscribe to the query and receive updates when results change
   * @param callback Function that will be called with the updated results whenever they change
   * @returns A function that can be called to unsubscribe
   */
  async subscribeAndRun(callback: (results: T[]) => void): Promise<T[]> {
    const query = await SubjectEntity.queryToProlog(this.perspective, this.queryParams);
    const subscription = await this.perspective.subscribeInfer(query);

    const processResults = async (result: AllInstancesResult) => {
      let newInstances = await SubjectEntity.instancesFromPrologResult(this.perspective, this.queryParams, result);
      callback(newInstances);
    };

    subscription.onResult(processResults);
    let instances = await SubjectEntity.instancesFromPrologResult(
      this.perspective,
      this.queryParams,
      subscription.result
    );
    return instances;
  }
>>>>>>> 8207a1f3
}<|MERGE_RESOLUTION|>--- conflicted
+++ resolved
@@ -558,13 +558,8 @@
    * Allows building queries with a fluent interface and either running them once
    * or subscribing to updates.
    */
-<<<<<<< HEAD
-  static query<T extends SubjectEntity>(perspective: PerspectiveProxy): SubjectQueryBuilder<T> {
-    return new SubjectQueryBuilder<T>(perspective, this as any);
-=======
   static query<T extends SubjectEntity>(perspective: PerspectiveProxy, query?: Query): SubjectQueryBuilder<T> {
-    return new SubjectQueryBuilder<T>(perspective, this.name, query);
->>>>>>> 8207a1f3
+    return new SubjectQueryBuilder<T>(perspective, this as any, query);
   }
 }
 
@@ -573,26 +568,15 @@
  * or subscribing to updates.
  */
 export class SubjectQueryBuilder<T extends SubjectEntity> {
-<<<<<<< HEAD
-    private perspective: PerspectiveProxy;
-    private queryParams: Query = {};
-    private ctor: typeof SubjectEntity;
-
-    constructor(perspective: PerspectiveProxy, ctor: typeof SubjectEntity) {
-        this.perspective = perspective;
-        this.ctor = ctor;
-    }
-=======
   private perspective: PerspectiveProxy;
-  private subjectClass: string;
   private queryParams: Query = {};
-
-  constructor(perspective: PerspectiveProxy, subjectClass: string, query?: Query) {
+  private ctor: typeof SubjectEntity;
+
+  constructor(perspective: PerspectiveProxy, ctor: typeof SubjectEntity, query?: Query) {
     this.perspective = perspective;
-    this.subjectClass = subjectClass;
+    this.ctor = ctor;
     if (query) this.queryParams = query;
   }
->>>>>>> 8207a1f3
 
   where(conditions: Where): SubjectQueryBuilder<T> {
     this.queryParams.where = conditions;
@@ -629,58 +613,26 @@
     return this;
   }
 
-<<<<<<< HEAD
-    /** Execute the query once and return the results */
-    async run(): Promise<T[]> {
-        const query = await this.ctor.queryToProlog(this.perspective, this.queryParams);
-        const result = await this.perspective.infer(query);
-        const allInstances = await this.ctor.instancesFromPrologResult(this.perspective, this.queryParams, result);
-        return allInstances as T[];
-    }
-
-    /** Subscribe to the query and receive updates when results change */
-    async subscribeAndRun(callback: (results: T[]) => void): Promise<T[]> {
-        const query = await this.ctor.queryToProlog(this.perspective, this.queryParams);
-        const subscription = await this.perspective.subscribeInfer(query);
-
-        const processResults = async (result: AllInstancesResult) => {
-            let newInstances = await this.ctor.instancesFromPrologResult(this.perspective, this.queryParams, result);
-            callback(newInstances as T[]);
-        };
-
-        subscription.onResult(processResults);
-        let instances = await this.ctor.instancesFromPrologResult(this.perspective, this.queryParams, subscription.result);
-        return instances as T[];
-    }
-=======
   /** Execute the query once and return the results */
   async run(): Promise<T[]> {
-    const query = await SubjectEntity.queryToProlog(this.perspective, this.queryParams);
+    const query = await this.ctor.queryToProlog(this.perspective, this.queryParams);
     const result = await this.perspective.infer(query);
-    const allInstances = await SubjectEntity.instancesFromPrologResult(this.perspective, this.queryParams, result);
-    return allInstances;
-  }
-
-  /** Subscribe to the query and receive updates when results change
-   * @param callback Function that will be called with the updated results whenever they change
-   * @returns A function that can be called to unsubscribe
-   */
+    const allInstances = await this.ctor.instancesFromPrologResult(this.perspective, this.queryParams, result);
+    return allInstances as T[];
+  }
+
+  /** Subscribe to the query and receive updates when results change */
   async subscribeAndRun(callback: (results: T[]) => void): Promise<T[]> {
-    const query = await SubjectEntity.queryToProlog(this.perspective, this.queryParams);
+    const query = await this.ctor.queryToProlog(this.perspective, this.queryParams);
     const subscription = await this.perspective.subscribeInfer(query);
 
     const processResults = async (result: AllInstancesResult) => {
-      let newInstances = await SubjectEntity.instancesFromPrologResult(this.perspective, this.queryParams, result);
-      callback(newInstances);
+        let newInstances = await this.ctor.instancesFromPrologResult(this.perspective, this.queryParams, result);
+        callback(newInstances as T[]);
     };
 
     subscription.onResult(processResults);
-    let instances = await SubjectEntity.instancesFromPrologResult(
-      this.perspective,
-      this.queryParams,
-      subscription.result
-    );
-    return instances;
-  }
->>>>>>> 8207a1f3
+    let instances = await this.ctor.instancesFromPrologResult(this.perspective, this.queryParams, subscription.result);
+    return instances as T[];
+  }
 }