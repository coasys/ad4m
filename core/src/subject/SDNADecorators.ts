--- conflicted
+++ resolved
@@ -119,22 +119,10 @@
     let charactersLength = characters.length;
     for (let i = 0; i < length; i++) {
        result += characters.charAt(Math.floor(Math.random() * charactersLength));
-<<<<<<< HEAD
-=======
     }
     return result;
  }
 
-export function sdnaOutput(target: any, key: string, descriptor: PropertyDescriptor) {
-    const originalMethod = descriptor.value;
-    if(typeof originalMethod !== "function") {
-        throw new Error("sdnaOutput decorator can only be applied to methods");
->>>>>>> c7a0ea1b
-    }
-    return result;
- }
-
-<<<<<<< HEAD
  interface SDNAClassOptions {
     through: string;
     initial?: string,
@@ -235,109 +223,17 @@
                             otherClass = where.isInstance
                         }
                         collectionCode += `collection_getter(${uuid}, Base, "${collection}", List) :- setof(C, (triple(Base, "${through}", C), instance(OtherClass, C), subject_class("${otherClass}", OtherClass)), List).\n`    
-=======
-    descriptor.value = () => {
-        let sdna = ""
-        let subjectName = target.name
-        let obj = new target
-
-        let uuid = makeRandomPrologAtom(8)
-
-        sdna += `subject_class("${subjectName}", ${uuid}).\n`
-
-        let constructorActions = []
-        if(obj.subjectConstructor && obj.subjectConstructor.length) {
-            constructorActions = constructorActions.concat(obj.subjectConstructor)
-        }
-
-        let instanceConditions = []
-        if(obj.isSubjectInstance && obj.isSubjectInstance.length) {
-            instanceConditions = instanceConditions.concat(obj.isSubjectInstance)
-        }
-
-        let propertiesCode = []
-        let properties = obj.__properties || {}
-        for(let property in properties) {
-            let propertyCode = `property(${uuid}, "${property}").\n`
-
-            let { through, initial, required, resolve, resolveLanguage } = properties[property]
-
-            if(resolve) {
-                propertyCode += `property_resolve(${uuid}, "${property}").\n`
-
-                if(resolveLanguage) {
-                    propertyCode += `property_resolve_language(${uuid}, "${property}", "${resolveLanguage}").\n`
-                }
-            }
-            
-            if(through) {
-                propertyCode += `property_getter(${uuid}, Base, "${property}", Value) :- triple(Base, "${through}", Value).\n`
-
-                if(required) {
-                    instanceConditions.push(`triple(Base, "${through}", _)`)
-                }    
-
-                let setter = obj[propertyNameToSetterName(property)]
-                if(typeof setter === "function") {
-                    let action = [{
-                        action: "setSingleTarget",
-                        source: "this",
-                        predicate: through,
-                        target: "value",
-                    }]
-                    propertyCode += `property_setter(${uuid}, "${property}", '${stringifyObjectLiteral(action)}').\n`
-                }
-            }
-
-            propertiesCode.push(propertyCode)
-
-            if(initial) {
-                constructorActions.push({
-                    action: "addLink",
-                    source: "this",
-                    predicate: through,
-                    target: initial,
-                })
-            }
-        }
-
-        let collectionsCode = []
-        let collections = obj.__collections || {}
-        for(let collection in collections) {
-            let collectionCode = `collection(${uuid}, "${collection}").\n`
-
-            let { through, where } = collections[collection]
-
-            if(through) {
-                if(where) {
-                    if(!where.isInstance) {
-                        throw "'where' currently only supports 'isInstance'"
-                    }
-                    let otherClass
-                    if(where.isInstance.name) {
-                        otherClass = where.isInstance.name
->>>>>>> c7a0ea1b
                     } else {
                         collectionCode += `collection_getter(${uuid}, Base, "${collection}", List) :- findall(C, triple(Base, "${through}", C), List).\n`
                     }
-<<<<<<< HEAD
                     
-=======
-                    collectionCode += `collection_getter(${uuid}, Base, "${collection}", List) :- setof(C, (triple(Base, "${through}", C), instance(OtherClass, C), subject_class("${otherClass}", OtherClass)), List).\n`    
-                } else {
-                    collectionCode += `collection_getter(${uuid}, Base, "${collection}", List) :- findall(C, triple(Base, "${through}", C), List).\n`
-                }
-                
-                let adder = obj[collectionToAdderName(collection)]
-                if(typeof adder === "function") {
->>>>>>> c7a0ea1b
                     let action = [{
                         action: "addLink",
                         source: "this",
                         predicate: through,
                         target: "value",
                     }]
-<<<<<<< HEAD
+                    
                     let collectionSetterAction = [{
                         action: "collectionSetter",
                         source: "this",
@@ -346,9 +242,6 @@
                     }]
                     collectionCode += `collection_adder(${uuid}, "${singularToPlural(collection)}", '${stringifyObjectLiteral(action)}').\n`
                     collectionCode += `collection_setter(${uuid}, "${singularToPlural(collection)}", '${stringifyObjectLiteral(collectionSetterAction)}').\n`
-=======
-                    collectionCode += `collection_adder(${uuid}, "${collection}", '${stringifyObjectLiteral(action)}').\n`
->>>>>>> c7a0ea1b
                 }
     
                 collectionsCode.push(collectionCode)
@@ -366,19 +259,6 @@
             return sdna
         }
 
-<<<<<<< HEAD
         Object.defineProperty(target, 'type', {configurable: true});
-=======
-        let subjectContructorJSONString = stringifyObjectLiteral(constructorActions)
-        sdna += `constructor(${uuid}, '${subjectContructorJSONString}').\n`
-        let instanceConditionProlog = instanceConditions.join(", ")
-        sdna += `instance(${uuid}, Base) :- ${instanceConditionProlog}.\n`
-        sdna += "\n"
-        sdna += propertiesCode.join("\n")
-        sdna += "\n"
-        sdna += collectionsCode.join("\n")
-
-        return sdna
->>>>>>> c7a0ea1b
     }
 }