{
  "name": "@perspect3vism/ad4m-executor",
  "version": "0.1.32",
  "description": "Node.js package that allows the running/interfacing of AD4M Languages & Perspectives.",
  "main": "lib/main.js",
  "files": [
    "lib",
    "src",
    "types.d.ts",
    "default.nix",
    "scripts",
    "CHANGELOG.md"
  ],
  "types": "src/types.d.ts",
  "scripts": {
    "build": "tsc",
    "run": "node lib/main.js",
    "prepare-test": "rm -rf src/test-temp && ./scripts/build-test-language.sh && nix-shell --run ./scripts/prepareTestDirectory.sh && node scripts/get-builtin-test-langs.js",
    "test-links-lang": "jest --forceExit src/tests/linkLanguage.test.ts",
    "test-integration": "jest --forceExit src/tests/integration.test.ts",
    "test-all": "PATH=$PATH:./src/test-temp jest --forceExit",
    "test": "npm run prepare-test && nix-shell --run \"npm run test-all\""
  },
  "repository": {
    "type": "git",
    "url": "git+https://github.com/perspect3vism/ad4m-executor.git"
  },
  "author": {
    "name": "Nicolas Luck",
    "email": "nicolas@lucksus.eu"
  },
  "contributors": [
    {
      "name": "Joshua Parkin",
      "email": "joshuadparkin@gmail.com"
    }
  ],
  "license": "CAL-1.0",
  "bugs": {
    "url": "https://github.com/perspect3vism/ad4m-executor/issues"
  },
  "devDependencies": {
    "@apollo/client": "3.3.20",
    "@peculiar/webcrypto": "^1.1.7",
    "@types/faker": "^5.5.7",
    "@types/fs-extra": "^9.0.12",
    "@types/jest": "^27.0.0",
    "@types/js-yaml": "^4.0.2",
    "@types/lowdb": "^1.0.11",
    "@types/node": "^14.14.22",
    "@types/node-fetch": "^2.5.11",
    "@types/secp256k1": "^4.0.3",
    "@types/sha256": "^0.2.0",
    "@types/uuid": "^8.3.1",
    "faker": "^5.1.0",
    "jest": "^27.2.5",
    "node-wget-js": "^1.0.1",
    "react": "^17.0.1",
    "ts-jest": "^27.0.3",
    "typescript": "^4.2.4",
    "unzipper": "^0.10.11"
  },
  "dependencies": {
    "@holochain/client": "0.3.2",
<<<<<<< HEAD
    "@perspect3vism/ad4m": "0.1.28",
=======
    "@perspect3vism/ad4m": "0.1.29",
>>>>>>> db6f645a
    "@transmute/did-key-ed25519": "^0.2.1-unstable.29",
    "@transmute/did-key-secp256k1": "^0.2.1-unstable.29",
    "@transmute/did-key.js": "^0.2.1-unstable.29",
    "@transmute/did-wallet": "lucksus/did-wallet",
    "@types/json-stable-stringify": "^1.0.33",
    "apollo-server": "^2.18.2",
    "fs-extra": "^10.0.0",
    "get-port": "5.1.1",
    "graphql": "^15.3.0",
    "ipfs": "0.62.1",
    "js-yaml": "^4.1.0",
    "json-stable-stringify": "^1.0.1",
    "lowdb": "^1.0.0",
    "node-fetch": "^2.6.1",
    "sha256": "^0.2.0",
    "sha3": "^2.1.3",
    "swipl-stdio": "^1.0.4",
    "tmp": "^0.2.1"
  }
}<|MERGE_RESOLUTION|>--- conflicted
+++ resolved
@@ -62,11 +62,7 @@
   },
   "dependencies": {
     "@holochain/client": "0.3.2",
-<<<<<<< HEAD
-    "@perspect3vism/ad4m": "0.1.28",
-=======
     "@perspect3vism/ad4m": "0.1.29",
->>>>>>> db6f645a
     "@transmute/did-key-ed25519": "^0.2.1-unstable.29",
     "@transmute/did-key-secp256k1": "^0.2.1-unstable.29",
     "@transmute/did-key.js": "^0.2.1-unstable.29",
