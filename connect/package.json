--- conflicted
+++ resolved
@@ -1,10 +1,6 @@
 {
   "name": "@perspect3vism/ad4m-connect",
-<<<<<<< HEAD
   "version": "0.3.2",
-=======
-  "version": "0.3.1",
->>>>>>> 11483fc2
   "description": "Lib for handling everything needed to setup a connection to a local or remote ad4m-executor",
   "license": "CAL-1.0",
   "main": "dist/web.js",
