{
  "name": "@perspect3vism/ad4m-connect",
<<<<<<< HEAD
  "version": "0.5.0",
=======
  "version": "0.3.4-hotfix.2",
>>>>>>> 75b7e3f9
  "description": "Lib for handling everything needed to setup a connection to a local or remote ad4m-executor",
  "license": "CAL-1.0",
  "main": "dist/web.js",
  "browser": "dist/web.js",
  "files": [
    "dist",
    "public"
  ],
  "exports": {
    ".": "./dist/web.js",
    "./electron": {
      "require": "./dist/electron.js",
      "type": "commonjs"
    },
    "./web": {
      "import": "./dist/web.js",
      "require": "./dist/web.js",
      "type": "module"
    },
    "./core": {
      "import": "./dist/core.js",
      "require": "./dist/core.js",
      "type": "module"
    },
    "./utils": {
      "import": "./dist/utils.js",
      "require": "./dist/utils.js",
      "type": "module"
    }
  },
  "scripts": {
    "prepare": "run-s build:*",
    "release": "np --no-2fa --no-tests --tag=latest",
    "release:beta": "np --no-2fa --no-tests --tag=beta --any-branch",
    "dev": "NODE_ENV=dev && vite dev",
    "serve": "npx serve",
    "build": "yarn run build:core && yarn run build:web && yarn run build:electron && yarn run build:utils && tsc",
    "build:core": "tsc --project tsconfig.json && node scripts/esbuild.js",
    "build:web": "tsc --project tsconfig.json && node scripts/esbuild_web.js",
    "build:utils": "tsc --project tsconfig.json && node scripts/esbuild_utils.js",
    "build:electron": "tsc --project tsconfig.json && node scripts/esbuild_electron.js"
  },
  "author": {
    "name": "Nicolas Luck",
    "email": "nicolas@perspect3vism.org"
  },
  "devDependencies": {
    "@apollo/client": "3.7.10",
    "@perspect3vism/ad4m": "*",
    "esbuild": "^0.15.5",
    "esbuild-plugin-lit": "^0.0.10",
    "graphql-ws": "5.12.0",
    "np": "^7.6.2",
    "npm-run-all": "^4.1.5",
    "typescript": "^4.6.2",
    "vite": "^4.1.1"
  },
  "dependencies": {
    "@undecaf/barcode-detector-polyfill": "^0.9.15",
    "@undecaf/zbar-wasm": "^0.9.12",
    "auto-bind": "^5.0.1",
    "electron": "^20.0.3",
    "esbuild-plugin-copy": "^2.1.1",
    "esbuild-plugin-replace": "^1.4.0",
    "lit": "^2.3.1"
  }
}<|MERGE_RESOLUTION|>--- conflicted
+++ resolved
@@ -1,10 +1,6 @@
 {
   "name": "@perspect3vism/ad4m-connect",
-<<<<<<< HEAD
   "version": "0.5.0",
-=======
-  "version": "0.3.4-hotfix.2",
->>>>>>> 75b7e3f9
   "description": "Lib for handling everything needed to setup a connection to a local or remote ad4m-executor",
   "license": "CAL-1.0",
   "main": "dist/web.js",
