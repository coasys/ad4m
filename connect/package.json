--- conflicted
+++ resolved
@@ -1,10 +1,5 @@
 {
-<<<<<<< HEAD
   "name": "@coasys/ad4m-connect",
-  "version": "0.8.0-prerelease",
-=======
-  "name": "@perspect3vism/ad4m-connect",
->>>>>>> 45aea0c2
   "description": "Lib for handling everything needed to setup a connection to a local or remote ad4m-executor",
   "license": "CAL-1.0",
   "main": "dist/web.js",
