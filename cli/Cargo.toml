--- conflicted
+++ resolved
@@ -1,11 +1,7 @@
 [package]
 name = "ad4m"
 
-<<<<<<< HEAD
-version = "0.10.1-rc7"
-=======
 version = "0.10.1-rc8"
->>>>>>> 7844f6af
 
 edition = "2021"
 authors = ["Nicolas Luck <nicolas.luck@coasys.org>"]
@@ -30,14 +26,9 @@
 metal = ["ad4m-executor/metal"]
 cuda = ["ad4m-executor/cuda"]
 
-<<<<<<< HEAD
-ad4m-client = { path = "../rust-client", version="0.10.1-rc7" }
-ad4m-executor = { path = "../rust-executor", version="0.10.1-rc7" }
-=======
 [dependencies]
 ad4m-client = { path = "../rust-client", version="0.10.1-rc8" }
 ad4m-executor = { path = "../rust-executor", version="0.10.1-rc8" }
->>>>>>> 7844f6af
 anyhow = "1.0.65"
 clap = { version = "4.0.8", features = ["derive"] }
 futures = "0.3"
