[package]
name = "ad4m"
version = "0.5.0"
edition = "2021"
authors = ["Nicolas Luck <nicolas@perspect3vism.org>"]
description = "A command-line interface to AD4M (i.e. the AD4M executor) - https://ad4m.dev"
keywords = ["ad4m", "perspect3vism", "cli"]
license = "CAL-1.0"
homepage = "https://ad4m.dev"
repository = "https://github.com/perspect3vism/ad4m"
documentation = "https://docs.ad4m.dev"
readme = "README.md"

[dependencies]
<<<<<<< HEAD
ad4m-client = { path = "../rust-client", version = "0.3.4" }
rust-executor = { path = "../rust-executor" }
=======
ad4m-client = { path = "../rust-client", version = "0.5.0" }
>>>>>>> c8128176
anyhow = "1.0.65"
clap = { version = "4.0.8", features = ["derive"] }
futures = "0.3"
tokio = { version = "1", features = ["full"] }
rustyline = "10"
dirs = "4"
chrono = { version = "0.4", features = ["serde"] }
serde_json = "1"
urlencoding = "2"
unicode-width = "0.1"
rand = "0.8"
regex = "1"
serde = { version = "1.0", features = ["derive"] }
colour = "0.6.0"
syntect = "5.0"<|MERGE_RESOLUTION|>--- conflicted
+++ resolved
@@ -12,12 +12,8 @@
 readme = "README.md"
 
 [dependencies]
-<<<<<<< HEAD
-ad4m-client = { path = "../rust-client", version = "0.3.4" }
+ad4m-client = { path = "../rust-client", version = "0.5.0" }
 rust-executor = { path = "../rust-executor" }
-=======
-ad4m-client = { path = "../rust-client", version = "0.5.0" }
->>>>>>> c8128176
 anyhow = "1.0.65"
 clap = { version = "4.0.8", features = ["derive"] }
 futures = "0.3"
