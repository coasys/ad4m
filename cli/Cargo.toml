[package]
name = "ad4m"
version = "0.0.3"
edition = "2021"
authors = ["Nicolas Luck <nicolas@perspect3vism.org>"]
description = "A command-line interface to AD4M (i.e. the AD4M executor) - https://ad4m.dev"
keywords = ["ad4m", "perspect3vism", "cli"]
license = "CAL-1.0"
homepage = "https://ad4m.dev"
repository = "https://github.com/perspect3vism/ad4m"
documentation = "https://docs.ad4m.dev"
readme = "README.md"

[dependencies]
ad4m-client = { path = "../rust-client" }
anyhow = "1.0.65"
clap = { version = "4.0.8", features = ["derive"] }
futures = "0.3"
tokio = { version = "1", features = ["full"] }
rustyline = "10"
dirs = "4"
chrono = { version = "0.4", features = ["serde"] }
serde_json = "1"
urlencoding = "2"
unicode-width = "0.1"
rand = "0.8"
regex = "1"
<<<<<<< HEAD
serde = { version = "1.0", features = ["derive"] }
=======
serde = { version = "1.0", features = ["derive"] }
colour = "0.6.0"
>>>>>>> 5b178f88
<|MERGE_RESOLUTION|>--- conflicted
+++ resolved
@@ -25,9 +25,5 @@
 unicode-width = "0.1"
 rand = "0.8"
 regex = "1"
-<<<<<<< HEAD
 serde = { version = "1.0", features = ["derive"] }
-=======
-serde = { version = "1.0", features = ["derive"] }
-colour = "0.6.0"
->>>>>>> 5b178f88
+colour = "0.6.0"