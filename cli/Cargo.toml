[package]
name = "ad4m"

version = "0.10.0-rc2"

edition = "2021"
authors = ["Nicolas Luck <nicolas.luck@coasys.org>"]
description = "Executables for running, developing and debugging an ADAM node/agent"
keywords = ["ad4m", "coasys", "cli", "holochain"]
license = "CAL-1.0"
homepage = "https://ad4m.dev"
repository = "https://github.com/coasys/ad4m"
documentation = "https://docs.ad4m.dev"
readme = "README.md"

[[bin]]
name = "ad4m"
path = "src/ad4m.rs"

[[bin]]
name = "ad4m-executor"
path = "src/ad4m_executor.rs"

[dependencies]


ad4m-client = { path = "../rust-client", version="0.10.0-rc2"}
ad4m-executor = { path = "../rust-executor", version="0.10.0-rc2" }
anyhow = "1.0.65"
clap = { version = "4.0.8", features = ["derive"] }
futures = "0.3"
tokio = { version = "1.25.0", features = ["full"] }
rustyline = "10"
dirs = "4"
chrono = { version = "0.4.31", features = ["serde"] }
serde_json = "1"
urlencoding = "2"
unicode-width = "0.1"
rand = "0.8"
regex = "1"
serde = { version = "1.0", features = ["derive"] }
colour = "0.7.0"
syntect = "5.0"
ctrlc = "3.4.0"

<<<<<<< HEAD
llm = { git = "https://github.com/lucksus/llm", branch = "gguf", features = ["metal"] }
serde_cbor = "0.11"
=======
#holochain_kitsune_p2p = "0.3.0-beta-dev.37"
kitsune_p2p_types = { version = "0.3.0-beta-dev.22" }
>>>>>>> 657af02c
<|MERGE_RESOLUTION|>--- conflicted
+++ resolved
@@ -43,10 +43,7 @@
 syntect = "5.0"
 ctrlc = "3.4.0"
 
-<<<<<<< HEAD
 llm = { git = "https://github.com/lucksus/llm", branch = "gguf", features = ["metal"] }
 serde_cbor = "0.11"
-=======
 #holochain_kitsune_p2p = "0.3.0-beta-dev.37"
-kitsune_p2p_types = { version = "0.3.0-beta-dev.22" }
->>>>>>> 657af02c
+kitsune_p2p_types = { version = "0.3.0-beta-dev.22" }