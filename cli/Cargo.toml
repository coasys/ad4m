--- conflicted
+++ resolved
@@ -1,11 +1,7 @@
 [package]
 name = "ad4m"
 
-<<<<<<< HEAD
-version = "0.9.0-rc9"
-=======
 version = "0.9.1-prerelease.0"
->>>>>>> 5e85680b
 
 edition = "2021"
 authors = ["Nicolas Luck <nicolas.luck@coasys.org>"]
@@ -28,13 +24,8 @@
 [dependencies]
 
 
-<<<<<<< HEAD
-ad4m-client = { path = "../rust-client", version="0.9.0-rc9"}
-ad4m-executor = { path = "../rust-executor", version="0.9.0-rc9" }
-=======
 ad4m-client = { path = "../rust-client", version="0.9.1-prerelease"}
 ad4m-executor = { path = "../rust-executor", version="0.9.1-prerelease" }
->>>>>>> 5e85680b
 anyhow = "1.0.65"
 clap = { version = "4.0.8", features = ["derive"] }
 futures = "0.3"
