--- conflicted
+++ resolved
@@ -210,35 +210,6 @@
                 }
             }
 
-<<<<<<< HEAD
-                let add_link = Regex::new(
-                    r"add-link\s+(?P<source>\S+)\s+(?P<predicate>\S+)\s+(?P<target>\S+)",
-                )?;
-                let caps = add_link.captures(&line);
-                if let Some(caps) = caps {
-                    let source = caps.name("source").unwrap().as_str().to_string();
-                    let predicate = caps.name("predicate").unwrap().as_str().to_string();
-                    let target = caps.name("target").unwrap().as_str().to_string();
-                    let status = caps.name("status").unwrap().as_str().to_string();
-
-                    let predicate = if predicate == "_" {
-                        None
-                    } else {
-                        Some(predicate)
-                    };
-
-                    let status = if status == "shared" {
-                        None
-                    } else {
-                        Some(predicate)
-                    };
-
-                    ad4m_client
-                        .perspectives
-                        .add_link(id.clone(), source, target, predicate, status)
-                        .await?;
-                    continue;
-=======
             println!("\x1b[91mNone of the found classes have a property '{}'", property);
             println!("The found classes are: {}", classes.join(", "));
         }
@@ -253,7 +224,6 @@
                         }
                     }
                     _ => {}
->>>>>>> 2d5e3541
                 }
             }
 
