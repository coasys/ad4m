--- conflicted
+++ resolved
@@ -1534,7 +1534,6 @@
                     await recipe3.delete();
                 });
 
-<<<<<<< HEAD
                 it("query builder should filter by subject class", async () => {
                     // Define a second subject class
                     @SDNAClass({
@@ -1608,7 +1607,8 @@
                     // Clean up
                     await note1.delete();
                     await note2.delete();
-=======
+                });
+                
                 it("query builder works with single query object", async () => {
                     // Clear any previous recipes
                     let recipes = await Recipe.findAll(perspective!);
@@ -1665,7 +1665,6 @@
                     expect(recipes.length).to.equal(0)
 
                     await recipe3.delete();
->>>>>>> 8207a1f3
                 });
             })
         })
