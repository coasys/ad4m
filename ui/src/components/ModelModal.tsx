--- conflicted
+++ resolved
@@ -124,7 +124,7 @@
 
 
   async function testRun(): Promise<boolean> {
-    setApiLoading(true);
+    setLoading(true);
     try {
       const response = await fetch(`${apiUrl}/chat/completions`, {
         method: "POST",
@@ -144,37 +144,32 @@
         })
       });
 
-      setApiLoading(false);
+      setLoading(false);
       const { ok, status, statusText } = response;
       if (ok) {
         console.log("API test run successful!")
         return true
       } else {
         if(status === 401) {
-          setApiErrorMessage("Invalid Key")
-          setApiKeyError(true)
+          setApiKeyError("Invalid Key")
         } else {
-          setApiErrorMessage(statusText)
+          setApiModelError(statusText)
         }
         return false
       }
     } catch (e) {
-      setApiErrorMessage(`Error testing API completion: ${e}`);
+      setApiModel(`Error testing API completion: ${e}`);
     }
     return false;
   }
 
 
   async function saveModel() {
-<<<<<<< HEAD
-    setSaving(true);
+    setLoading(true);
     if(!await testRun()){
-      setSaving(false)
+      setLoading(false)
       return;
     } 
-=======
-    setLoading(true);
->>>>>>> 58fa9ef5
     // validate model settings
     if (!newModelName) setNewModelNameError(true);
     else {
