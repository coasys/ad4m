import { Agent, ImportResult, ImportStats, Literal } from "@coasys/ad4m";
import { invoke } from "@tauri-apps/api/core";
import { getCurrentWebviewWindow } from "@tauri-apps/api/webviewWindow";
import { writeText } from "@tauri-apps/plugin-clipboard-manager";
import { openUrl, revealItemInDir } from "@tauri-apps/plugin-opener";
import { join } from '@tauri-apps/api/path';
import { save as dialogSave, open as dialogOpen, message as dialogMessage, ask as dialogAsk, type MessageDialogOptions } from "@tauri-apps/plugin-dialog";
import { useCallback, useContext, useEffect, useState } from "react";
import QRCode from "react-qr-code";
import { PREDICATE_FIRSTNAME, PREDICATE_LASTNAME, PREDICATE_USERNAME } from "../constants/triples";
import { Ad4minContext } from "../context/Ad4minContext";
import { AgentContext } from "../context/AgentContext";
import { buildAd4mClient, copyTextToClipboard } from "../util";
import ActionButton from "./ActionButton";
import { cardStyle } from "./styles";
import { HoloHash } from '@spartan-hc/holo-hash';

const appWindow = getCurrentWebviewWindow();

type Props = {
  did: String;
  opened: boolean;
  setOpened: (val: boolean) => void;
};

export const fetchProfile = async (agent: Agent) => {
  const tempProfile = {
    firstName: "",
    lastName: "",
    username: "",
  };

  for (const {
    data: { source, predicate, target },
  } of agent.perspective?.links!) {
    if (source === agent.did) {
      if (predicate === PREDICATE_FIRSTNAME) {
        tempProfile.firstName = Literal.fromUrl(target).get();
      } else if (predicate === PREDICATE_LASTNAME) {
        tempProfile.lastName = Literal.fromUrl(target).get();
      } else if (predicate === PREDICATE_USERNAME) {
        tempProfile.username = Literal.fromUrl(target).get();
      }
    }
  }

  return tempProfile;
};

const Profile = (props: Props) => {
  const {
    state: { loading },
    methods: { lockAgent },
  } = useContext(AgentContext);

  const {
    state: { url, did, client, expertMode, isInitialized },
    methods: { toggleExpertMode },
  } = useContext(Ad4minContext);

  const [appState, setAppState] = useState({} as any);

  const [trustedAgents, setTrustedAgents] = useState<any[]>([]);

  const [trustedAgentModalOpen, settrustedAgentModalOpen] = useState(false);

  const [clearAgentModalOpen, setClearAgentModalOpen] = useState(false);
  const [showAgentSelection, setShowAgentSelection] = useState(false);
  const [createAgent, setCreateAgent] = useState(false);
  const [newAgentName, setNewAgentName] = useState("");
  const [file, setFile] = useState<File | null>(null);

  const [proxy, setProxy] = useState("");

  const [qrcodeModal, setQRCodeModal] = useState(false);

  const [copied, setCopied] = useState(false);

  const [password, setPassword] = useState("");

  const [showPassword, setShowPassword] = useState(false);

  const [loadingProxy, setLoadingProxy] = useState(false);

  const [showAddHcAgentInfos, setShowAddHcAgentInfos] = useState(false);

  const [addHcAgentInfos, setAddHcAgentInfos] = useState("");

  const [exportStatus, setExportStatus] = useState("");
  const [importStatus, setImportStatus] = useState("");

  const [networkMetrics, setNetworkMetrics] = useState("");
  const [showNetworkMetrics, setShowNetworkMetrics] = useState(false);

  const [agentInfos, setAgentInfos] = useState("");
  const [showAgentInfos, setShowAgentInfos] = useState(false);

<<<<<<< HEAD
=======
  const [restartingHolochain, setRestartingHolochain] = useState(false);

>>>>>>> 304e9dec
  async function openLogs() {
    let dataPath = await invoke("get_data_path") as string;
    revealItemInDir(await join(dataPath, "ad4m.log"))
  }

  const [profile, setProfile] = useState({
    firstName: "",
    lastName: "",
    username: "",
  });

  const onPasswordChange = (event: React.ChangeEvent<HTMLInputElement>) => {
    event.preventDefault();
    let { value } = event.target;
    setPassword(value);
  };

  const getAppState = useCallback(async () => {
    const state = await invoke("get_app_agent_list");
    setAppState(JSON.parse(state));
  }, []);

  const getTrustedAgents = useCallback(async () => {
    if (url) {
      const client = await buildAd4mClient(url, false);
      const trustedAgents = await client!.runtime.getTrustedAgents();

      const tempTempAgents = [];

      for (const agent of trustedAgents) {
        const fetchedAgent = await client!.agent.byDID(agent);

        if (fetchedAgent) {
          const profile = await fetchProfile(fetchedAgent);

          tempTempAgents.push({ did: agent, ...profile });
        } else {
          tempTempAgents.push({ did: agent });
        }
      }

      setTrustedAgents(tempTempAgents);
    }
  }, [url]);

  const fetchCurrentAgentProfile = useCallback(async () => {
    if (url) {
      const client = await buildAd4mClient(url, false);
      const agent = await client!.agent.me();

      const profile = await fetchProfile(agent);

      setProfile(profile);
    }
  }, [url]);

  const getAgentInfo = async () => {
    const info = await client?.runtime.hcAgentInfos();
    if (info) {
<<<<<<< HEAD
      const formattedInfo = JSON.stringify(JSON.parse(info), null, 2);
      setAgentInfos(formattedInfo);
      setShowAgentInfos(true);
=======
      try {
        const formattedInfo = JSON.stringify(JSON.parse(info), null, 2);
        setAgentInfos(formattedInfo);
        setShowAgentInfos(true);
      } catch (error) {
        console.error("Failed to parse agent info data:", error);
        alert("Failed to display agent info: The data returned from the backend is malformed. Please check the console for details.");
      }
>>>>>>> 304e9dec
    }
  };

  const addAgentInfo = async (info: string) => {
    await client?.runtime.hcAddAgentInfos(info);
    setShowAddHcAgentInfos(false);
  };

  useEffect(() => {
    fetchCurrentAgentProfile();
    getTrustedAgents();
    getAppState();
  }, [fetchCurrentAgentProfile, getTrustedAgents, getAppState]);

  useEffect(() => {
    const getProxy = async () => {
      const proxy: string = await invoke("get_proxy");
      console.log(proxy);
      setProxy(formatProxy(proxy));
    };
    getProxy().catch(console.error);
  }, []);

  // @ts-ignore
  const onKeyDown = (event: React.KeyboardEvent<HTMLInputElement>) => {
    if (event.key === "Enter") {
      if (isInitialized) {
        clearAgent(password);
      }
    }
  };

  const formatProxy = (proxy: string) => {
    return proxy.replace(/^https(.*)/, "wss$1").replace(/^http(.*)/, "ws$1") + "/graphql";
  };

  const copyText = (text: string) => {
    copyTextToClipboard(text);
  };

  const showProxyQRCode = () => {
    setQRCodeModal(true);
  };

  const clearAgent = async (password: string) => {
    console.log("clearAgent 0", password);
    let agentStatus = await client?.agent.lock(password);
    console.log("clearAgent 1", agentStatus);
    if (!agentStatus?.isUnlocked) {
      await invoke("clear_state");
    }
  };

  const setupProxy = async (event: any) => {
    try {
      setLoadingProxy(true);
      const proxy: string = await invoke("setup_proxy", { subdomain: did });
      console.log("Finish setup proxy, ", proxy);
      setProxy(formatProxy(proxy));
      event.target.checked = true;
    } catch (e) {
      event.target.checked = false;
      setProxy("");
    } finally {
      setLoadingProxy(false);
    }
  };

  const stopProxy = async (event: any) => {
    try {
      await invoke("stop_proxy");
      setProxy("");
      event.target.checked = false;
    } catch (e) {
      event.target.checked = true;
    }
  };

  const creatAgentFunc = async () => {
    await invoke("add_app_agent_state", {
      agent: {
        name: newAgentName,
        path: `.${newAgentName.toLowerCase()}`,
        bootstrap: file,
      },
    });

    setCreateAgent(false);
    getAppState();
  };

  const handleExport = async () => {
    try {
      setExportStatus("Exporting...");
      const filePath = await dialogSave({
        defaultPath: "ad4m_backup.json",
        filters: [{
          name: 'JSON',
          extensions: ['json']
        }]
      });
      
      if (filePath && client) {
        await client.runtime.exportDb(filePath);
        setExportStatus("Export successful!");
      }
      setTimeout(() => setExportStatus(""), 3000);
    } catch (error) {
      console.error("Export failed:", error);
      setExportStatus("Export failed!");
      setTimeout(() => setExportStatus(""), 3000);
    }
  };

  const handleImport = async () => {
    try {
      setImportStatus("Importing...");
      const filePath = await dialogOpen({
        filters: [{
          name: 'JSON',
          extensions: ['json']
        }]
      });
      
      if (filePath && client) {
        const result = await client.runtime.importDb(filePath.toString());
        
        if (result && typeof result === 'object') {
          const importResult = result as ImportResult;
          
          // Create a summary message
          const summary = [
            `Successfully imported:`,
            `- ${importResult.perspectives.imported} of ${importResult.perspectives.total} perspectives`,
            `- ${importResult.links.imported} of ${importResult.links.total} links`,
            `- ${importResult.expressions.imported} of ${importResult.expressions.total} expressions`,
            `- ${importResult.perspectiveDiffs.imported} of ${importResult.perspectiveDiffs.total} perspective diffs`,
            `- ${importResult.notifications.imported} of ${importResult.notifications.total} notifications`,
            `- ${importResult.models.imported} of ${importResult.models.total} models`,
            `- ${importResult.defaultModels.imported} of ${importResult.defaultModels.total} default models`,
            `- ${importResult.tasks.imported} of ${importResult.tasks.total} tasks`,
            `- ${importResult.friends.imported} of ${importResult.friends.total} friends`,
            `- ${importResult.trustedAgents.imported} of ${importResult.trustedAgents.total} trusted agents`,
            `- ${importResult.knownLinkLanguages.imported} of ${importResult.knownLinkLanguages.total} known link languages`,
          ];

          // Add error summary if there are any errors
          const totalErrors = Object.values(importResult).reduce((sum: number, stats: ImportStats) => {
            return sum + (stats.errors?.length || 0);
          }, 0);

          if (totalErrors > 0) {
            summary.push("\nErrors encountered:");
            Object.entries(importResult).forEach(([category, stats]) => {
              const typedStats = stats as ImportStats;
              if (typedStats.errors && typedStats.errors.length > 0) {
                summary.push(`\n${category}:`);
                typedStats.errors.forEach((error: string) => summary.push(`- ${error}`));
              }
            });
          }

          // Show dialog with results
          const dialogOptions: MessageDialogOptions = {
            title: "Import Results"
          };

          await dialogMessage(summary.join('\n'), dialogOptions);

          setImportStatus("Import completed");
        }
      }
      setTimeout(() => setImportStatus(""), 3000);
    } catch (error) {
      console.error("Import failed:", error);
      alert("Import failed: " + error);
      setImportStatus("Import failed!");
      setTimeout(() => setImportStatus(""), 3000);
    }
  };

  return (
    <div>
      <j-box px="500" my="500">
        <j-toggle
          checked={!!proxy}
          onChange={(e) => {
            e.target.checked ? setupProxy(e) : stopProxy(e);
          }}
        >
          Enable remote access via proxy
        </j-toggle>

        {loadingProxy && <j-spinner size="sm"></j-spinner>}

        {proxy && (
          <j-box pb="500">
            <j-flex a="center">
              <ActionButton title="Proxy URL" onClick={() => copyText(proxy)} icon="clipboard" />
              <ActionButton title="QR Code" onClick={showProxyQRCode} icon="qr-code-scan" />
              <ActionButton
                title="Open GraphQL"
                onClick={() => openUrl(proxy.replace("wss", "https").replace("graphql", "playground"))}
                icon="box-arrow-up-right"
              />
            </j-flex>
          </j-box>
        )}
      </j-box>

      <j-box px="500" my="500">
        <j-button onClick={openLogs} full variant="primary">
          <j-icon size="sm" slot="start" name="clipboard"></j-icon>
          Reveal Log File
        </j-button>
      </j-box>

      <j-box px="500" my="500">
        <j-button onClick={() => setShowAgentSelection(true)} full variant="secondary">
          <j-icon size="sm" slot="start" name="server"></j-icon>
          Switch/create agent
        </j-button>
      </j-box>

      <j-box px="500" my="500">
        <j-toggle full="" checked={expertMode} onChange={(e) => toggleExpertMode()}>
          Advanced mode
        </j-toggle>
      </j-box>

      {expertMode && (
        <div>
          <j-box px="500" my="500">
            <j-button onClick={handleExport} full variant="ghost">
              <j-icon size="sm" slot="start" name="download"></j-icon>
              {exportStatus || "Export Database"}
            </j-button>
          </j-box>
          <j-box px="500" my="500">
            <j-button onClick={handleImport} full variant="ghost">
              <j-icon size="sm" slot="start" name="upload"></j-icon>
              {importStatus || "Import Database"}
            </j-button>
          </j-box>
          <j-box px="500" my="500">
            <j-button onClick={() => setClearAgentModalOpen(true)} full variant="ghost">
              <j-icon size="sm" slot="start" name="trash"></j-icon>
              Delete Agent
            </j-button>
          </j-box>
          <j-box px="500" my="500">
            <j-button onClick={() => settrustedAgentModalOpen(true)} full variant="ghost">
              <j-icon size="sm" slot="start" name="shield-check"></j-icon>
              Show trusted agents
            </j-button>
          </j-box>

          {/* Holochain Section */}
          <j-box px="500" my="500">
            <j-text size="600" weight="600" color="black">
              Holochain
            </j-text>
          </j-box>
          
          <j-box px="500" my="500">
            <j-button
              onClick={() => {
                getAgentInfo();
              }}
              full
              variant="ghost"
            >
              <j-icon size="sm" slot="start" name={!copied ? "clipboard" : "clipboard-check"}></j-icon>
              Show Holochain Agent Info(s)
            </j-button>
          </j-box>

          <j-box px="500" my="500">
            <j-button
              onClick={() => {
                setShowAddHcAgentInfos(true);
              }}
              full
              variant="ghost"
            >
              <j-icon size="sm" slot="start" name="shield-check"></j-icon>
              Add Holochain Agent Info(s)
            </j-button>
          </j-box>
          <j-box px="500" my="500">
            <j-button onClick={async () => {
              if (client) {
                try {
<<<<<<< HEAD
                  const metrics = await (client.runtime as any).getNetworkMetrics();
=======
                  const metrics = await client.runtime.getNetworkMetrics();
>>>>>>> 304e9dec
                  const parsedMetrics = JSON.parse(metrics);
                  const formattedMetrics = JSON.stringify(parsedMetrics, (key, value) => {
                    // Keep buffer arrays on one line by not formatting them
                    if (Array.isArray(value) && value.every(item => typeof item === 'number' && item >= 0 && item <= 255)) {

                      if(value.length > 0){
                        let array = new Uint8Array(value)
                        try{
                          const holoHash = new HoloHash(array);
                          return holoHash.toString();
                        } catch (error) {
                          return JSON.stringify(value);
                        }
                      }
                    }
                    return value;
                  }, 2);
                  setNetworkMetrics(formattedMetrics);
                  setShowNetworkMetrics(true);
                } catch (error) {
                  console.error('Failed to get network metrics:', error);
                  alert('Failed to get network metrics. Check console for details.');
                }
              }
            }} full variant="ghost">
              <j-icon size="sm" slot="start" name="graph-up"></j-icon>
              Get Network Metrics
            </j-button>
          </j-box>
          <j-box px="500" my="500">
            <j-button onClick={async () => {
              if (client) {
                try {
                  const confirmed = await dialogAsk('Are you sure you want to restart Holochain? This will temporarily disconnect you from the network and restart the Holochain conductor.', {
                    title: 'Restart Holochain'
                  });
                  
                  if (confirmed) {
<<<<<<< HEAD
=======
                    setRestartingHolochain(true);
>>>>>>> 304e9dec
                    await client.runtime.restartHolochain();
                    await dialogMessage('Holochain has been restarted successfully!', {
                      title: 'Success'
                    });
<<<<<<< HEAD
=======
                    setRestartingHolochain(false);
>>>>>>> 304e9dec
                  }
                } catch (error) {
                  console.error('Failed to restart Holochain:', error);
                  await dialogMessage('Failed to restart Holochain. Check console for details.', {
                    title: 'Error'
                  });
<<<<<<< HEAD
                }
              }
            }} full variant="ghost">
=======
                  setRestartingHolochain(false);
                }
              }
            }} full variant="ghost" loading={restartingHolochain} disabled={restartingHolochain}>
>>>>>>> 304e9dec
              <j-icon size="sm" slot="start" name="arrow-clockwise"></j-icon>
              Restart Holochain
            </j-button>
          </j-box>
        </div>
      )}

      {showAddHcAgentInfos && (
        <j-modal open={showAddHcAgentInfos} onToggle={(e: any) => setAddHcAgentInfos(e.target.open)}>
          <j-box px="400" py="600">
            <j-box pb="500">
              <j-text nomargin size="600" color="black" weight="600">
                Add Holochain Agents Info
              </j-text>
            </j-box>
            <j-box pb="500">
              <j-input
                placeholder="Encoded Holochain AgentInfo string"
                label="Input another agent's info string here.."
                size="lg"
                required
                onInput={(e: any) => setAddHcAgentInfos(e.target.value)}
              ></j-input>
              <j-box p="400"></j-box>
              <j-button onClick={() => addAgentInfo(addHcAgentInfos)} full loading={loading}>
                Add Agent Info
              </j-button>
            </j-box>
          </j-box>
        </j-modal>
      )}

      {trustedAgentModalOpen && (
        <j-modal
          size="fullscreen"
          open={trustedAgentModalOpen}
          onToggle={(e: any) => settrustedAgentModalOpen(e.target.open)}
        >
          <j-box px="400" py="600">
            <j-box pb="500">
              <j-text nomargin size="600" color="black" weight="600">
                Trusted Agents
              </j-text>
            </j-box>
            {trustedAgents.map((e, i) => (
              <div key={`trusted-agent-${e.did}`} style={{ ...cardStyle, width: "100%" }}>
                <j-flex direction="column" style={{ marginTop: 4 }}>
                  <j-text weight="bold">{e?.username || "No username"}</j-text>
                  <j-flex a="center" j="between">
                    <j-text nomargin variant="body" size="xs">
                      {e?.did.length > 25 ? `${e?.did.substring(0, 25)}...` : e?.did}
                    </j-text>
                    <j-box p="100"></j-box>
                    <j-button size="xs" variant="transparent" onClick={() => copyText(e?.did)}>
                      <j-icon size="xs" slot="end" name="clipboard"></j-icon>
                    </j-button>
                  </j-flex>
                </j-flex>
              </div>
            ))}
          </j-box>
        </j-modal>
      )}
      {qrcodeModal && (
        <j-modal
          size="fullscreen"
          open={qrcodeModal}
          onToggle={(e: any) => setQRCodeModal(e.target.open)}
          title="Proxy QR Code"
        >
          <j-box px="400" py="600">
            <j-box pb="500">
              <j-text nomargin size="600" color="black" weight="600">
                Scan this QR on your phone
              </j-text>
            </j-box>
            <j-box bg="ui-900" px="900" py="600">
              <QRCode value={proxy} />
            </j-box>
          </j-box>
        </j-modal>
      )}

      {showAgentSelection && (
        <j-modal
          size="fullscreen"
          open={showAgentSelection}
          onToggle={(e: any) => setShowAgentSelection(e.target.open)}
        >
          <j-box px="400" py="600">
            <j-box pb="500">
              <j-text nomargin size="600" color="black" weight="600">
                Select agent
              </j-text>
            </j-box>
            <j-text>
              Disclaimer: After changing the agent you will have to restart the launcher for it to start using the new
              agent
            </j-text>
            <j-box p="200"></j-box>
            {appState.agent_list.map((agent: any) => (
              <>
                <j-button
                  full
                  variant={agent.path === appState.selected_agent.path ? "primary" : "secondary"}
                  onClick={() => {
                    invoke("set_selected_agent", { agent });
                    getAppState();
                    setShowAgentSelection(false);
                  }}
                >
                  {agent.name}
                </j-button>
                <j-box p="300"></j-box>
              </>
            ))}
            <j-button full onCLick={() => setCreateAgent(true)} variant="secondary">
              <j-icon name="plus"></j-icon>
              Add new agent
            </j-button>
          </j-box>
        </j-modal>
      )}

      {createAgent && (
        <j-modal open={createAgent} onToggle={(e: any) => setCreateAgent(e.target.open)}>
          <j-box px="400" py="600">
            <j-box pb="500">
              <j-text nomargin size="600" color="black" weight="600">
                Create new agent
              </j-text>
            </j-box>
            <j-input
              placeholder="Agent name"
              label="Name"
              size="lg"
              onInput={(e) => setNewAgentName(e.target.value)}
              required
            ></j-input>
            <j-box p="200"></j-box>
            <j-input
              label="Bootstrap file path (absolute path)"
              size="lg"
              placeholder="ex. /path/to/agent-bootstrap.json"
              onInput={(e) => setFile(e.target.value)}
              required
            ></j-input>
            <j-box p="200"></j-box>
            <j-button variant="primary" full onClick={creatAgentFunc}>
              Create Agent
            </j-button>
          </j-box>
        </j-modal>
      )}

      {clearAgentModalOpen && (
        <j-modal
          size="fullscreen"
          open={clearAgentModalOpen}
          onToggle={(e: any) => setClearAgentModalOpen(e.target.open)}
        >
          <j-box px="400" py="600">
            <j-box pb="500">
              <j-text nomargin size="600" color="black" weight="600">
                Clear agent
              </j-text>
            </j-box>
            <j-text>
              Warning: by clearing the agent you will loose all the data and will have to start with a fresh agent
            </j-text>
            <j-box p="200"></j-box>
            <j-input
              placeholder="Password"
              label="Input your passphrase to clear agent"
              type={showPassword ? "text" : "password"}
              size="lg"
              required
              onInput={onPasswordChange}
              onKeyDown={onKeyDown}
              autovalidate
            >
              <j-button onClick={() => setShowPassword(!showPassword)} slot="end" variant="link" square>
                <j-icon name={showPassword ? "eye-slash" : "eye"} size="sm"></j-icon>
              </j-button>
            </j-input>
            <j-box p="200"></j-box>
            <j-flex>
              <j-button variant="primary" onClick={() => clearAgent(password)} loading={loading}>
                Delete Agent
              </j-button>
            </j-flex>
          </j-box>
        </j-modal>
      )}
      
      {showNetworkMetrics && (
        <j-modal
          size="fullscreen"
          open={showNetworkMetrics}
          onToggle={(e: any) => setShowNetworkMetrics(e.target.open)}
        >
          <j-box px="400" py="600" style={{ height: '100vh', display: 'flex', flexDirection: 'column' }}>
            <j-box pb="500">
              <j-text nomargin size="600" color="black" weight="600">
                Network Metrics
              </j-text>
            </j-box>
            <j-box pb="500">
              <j-button 
                onClick={() => {
                  navigator.clipboard.writeText(networkMetrics);
                  alert('Network metrics copied to clipboard!');
                }}
                variant="primary"
              >
                <j-icon size="sm" slot="start" name="clipboard"></j-icon>
                Copy to Clipboard
              </j-button>
            </j-box>
            <div style={{ 
              flex: 1, 
              overflow: 'auto', 
              border: '1px solid #ccc', 
              padding: '10px', 
              backgroundColor: '#1e1e1e',
              maxHeight: 'calc(100vh - 200px)',
              scrollbarWidth: 'thin',
              scrollbarColor: '#888 #f1f1f1'
            }}>
              <pre style={{ 
                margin: 0, 
                fontSize: '12px', 
                fontFamily: 'monospace', 
                whiteSpace: 'pre-wrap',
                overflowWrap: 'break-word',
                wordBreak: 'break-all',
                color: '#e0e0e0'
              }}>
                {networkMetrics}
              </pre>
            </div>
          </j-box>
        </j-modal>
      )}

      {showAgentInfos && (
        <j-modal
          size="fullscreen"
          open={showAgentInfos}
          onToggle={(e: any) => setShowAgentInfos(e.target.open)}
        >
          <j-box px="400" py="600" style={{ height: '100vh', display: 'flex', flexDirection: 'column' }}>
            <j-box pb="500">
              <j-text nomargin size="600" color="black" weight="600">
                Holochain Agent Infos
              </j-text>
            </j-box>
            <j-box pb="500">
              <j-button 
                onClick={() => {
                  navigator.clipboard.writeText(agentInfos);
                  alert('Agent infos copied to clipboard!');
                }}
                variant="primary"
              >
                <j-icon size="sm" slot="start" name="clipboard"></j-icon>
                Copy to Clipboard
              </j-button>
            </j-box>
            <div style={{ 
              flex: 1, 
              overflow: 'auto', 
              border: '1px solid #ccc', 
              padding: '10px', 
              backgroundColor: '#1e1e1e',
              maxHeight: 'calc(100vh - 200px)',
              scrollbarWidth: 'thin',
              scrollbarColor: '#888 #f1f1f1'
            }}>
              <pre style={{ 
                margin: 0, 
                fontSize: '12px', 
                fontFamily: 'monospace', 
                whiteSpace: 'pre-wrap',
                overflowWrap: 'break-word',
                wordBreak: 'break-all',
                color: '#e0e0e0'
              }}>
                {agentInfos}
              </pre>
            </div>
          </j-box>
        </j-modal>
      )}
    </div>
  );
};

export default Profile;<|MERGE_RESOLUTION|>--- conflicted
+++ resolved
@@ -95,11 +95,8 @@
   const [agentInfos, setAgentInfos] = useState("");
   const [showAgentInfos, setShowAgentInfos] = useState(false);
 
-<<<<<<< HEAD
-=======
   const [restartingHolochain, setRestartingHolochain] = useState(false);
 
->>>>>>> 304e9dec
   async function openLogs() {
     let dataPath = await invoke("get_data_path") as string;
     revealItemInDir(await join(dataPath, "ad4m.log"))
@@ -159,11 +156,6 @@
   const getAgentInfo = async () => {
     const info = await client?.runtime.hcAgentInfos();
     if (info) {
-<<<<<<< HEAD
-      const formattedInfo = JSON.stringify(JSON.parse(info), null, 2);
-      setAgentInfos(formattedInfo);
-      setShowAgentInfos(true);
-=======
       try {
         const formattedInfo = JSON.stringify(JSON.parse(info), null, 2);
         setAgentInfos(formattedInfo);
@@ -172,7 +164,6 @@
         console.error("Failed to parse agent info data:", error);
         alert("Failed to display agent info: The data returned from the backend is malformed. Please check the console for details.");
       }
->>>>>>> 304e9dec
     }
   };
 
@@ -466,11 +457,7 @@
             <j-button onClick={async () => {
               if (client) {
                 try {
-<<<<<<< HEAD
-                  const metrics = await (client.runtime as any).getNetworkMetrics();
-=======
                   const metrics = await client.runtime.getNetworkMetrics();
->>>>>>> 304e9dec
                   const parsedMetrics = JSON.parse(metrics);
                   const formattedMetrics = JSON.stringify(parsedMetrics, (key, value) => {
                     // Keep buffer arrays on one line by not formatting them
@@ -509,34 +496,22 @@
                   });
                   
                   if (confirmed) {
-<<<<<<< HEAD
-=======
                     setRestartingHolochain(true);
->>>>>>> 304e9dec
                     await client.runtime.restartHolochain();
                     await dialogMessage('Holochain has been restarted successfully!', {
                       title: 'Success'
                     });
-<<<<<<< HEAD
-=======
                     setRestartingHolochain(false);
->>>>>>> 304e9dec
                   }
                 } catch (error) {
                   console.error('Failed to restart Holochain:', error);
                   await dialogMessage('Failed to restart Holochain. Check console for details.', {
                     title: 'Error'
                   });
-<<<<<<< HEAD
-                }
-              }
-            }} full variant="ghost">
-=======
                   setRestartingHolochain(false);
                 }
               }
             }} full variant="ghost" loading={restartingHolochain} disabled={restartingHolochain}>
->>>>>>> 304e9dec
               <j-icon size="sm" slot="start" name="arrow-clockwise"></j-icon>
               Restart Holochain
             </j-button>
