--- conflicted
+++ resolved
@@ -38,8 +38,7 @@
                 }
             } else {
                 create_main_window(app);
-<<<<<<< HEAD
-                let main = app.get_window("AD4MIN").unwrap();
+                let main = app.get_window("AD4M").unwrap();
                 main.emit(
                     "ready",
                     Payload {
@@ -47,10 +46,6 @@
                     },
                 )
                 .unwrap();
-=======
-                let main = app.get_window("AD4M").unwrap();
-                main.emit("ready", Payload { message: "ad4m-executor is ready".into() }).unwrap();
->>>>>>> 8145e08c
             }
         }
         "quit" => {
