--- conflicted
+++ resolved
@@ -47,16 +47,6 @@
     let _ = tray_window.set_always_on_top(true);
     //let _ = tray_window.move_window(Position::TrayCenter);
 
-<<<<<<< HEAD
-  let window_clone = tray_window.clone();
-  tray_window.on_window_event(move |event| {
-    //println!("window event: {:?}", event);
-    match event {
-      WindowEvent::Focused(f) => {
-        //println!("focused: {}", f);
-        if !f && window_clone.inner_size().unwrap().width == 400 {
-          let _ = window_clone.hide();
-=======
     let window_clone = tray_window.clone();
     tray_window.on_window_event(move |event| {
         //println!("window event: {:?}", event);
@@ -65,7 +55,6 @@
             if !f {
                 let _ = window_clone.hide();
             }
->>>>>>> cbc8f9a2
         }
     });
 }
