use serde_json::Value;
use std::env;
use std::fs;
use std::path::Path;
use std::thread::sleep;
use std::time::Duration;

fn main() {
<<<<<<< HEAD

=======
    let target_arch = env::var("CARGO_CFG_TARGET_ARCH").unwrap();
>>>>>>> 03bcd9c2
    let config_path = Path::new("./tauri.conf.json");
    let config_str = fs::read_to_string(config_path).expect("Unable to read tauri.conf.json");
    let mut config: Value =
        serde_json::from_str(&config_str).expect("Unable to parse tauri.conf.json");

<<<<<<< HEAD
        if let Some(resources) = config.get_mut("tauri").and_then(|t| t.get_mut("bundle")).and_then(|b| b.get_mut("resources")).and_then(|r| r.as_array_mut()) {
            if resources.is_empty() {
                if cfg!(target_os = "macos") {
                    resources.push(Value::String(
                        "../../target/release/gn_out/libc++_chrome.dylib".to_string(),
                    ));
                    resources.push(Value::String(
                        "../../target/release/gn_out/libicuuc.dylib".to_string(),
                    ));
                    resources.push(Value::String(
                        "../../target/release/gn_out/libthird_party_abseil-cpp_absl.dylib".to_string(),
                    ));
                    resources.push(Value::String(
                        "../../target/release/gn_out/libthird_party_icu_icui18n.dylib".to_string(),
                    ));
                    resources.push(Value::String(
                        "../../target/release/gn_out/libv8_libbase.dylib".to_string(),
                    ));
                    resources.push(Value::String(
                        "../../target/release/gn_out/libv8_libplatform.dylib".to_string(),
                    ));
                    resources.push(Value::String(
                        "../../target/release/gn_out/libv8.dylib".to_string(),
                    ));
                } else if cfg!(target_os = "linux") {
                    resources.push(Value::String(
                        "../../target/release/gn_out/x86_64/libc++.so".to_string(),
                    ));
                    resources.push(Value::String(
                        "../../target/release/gn_out/x86_64/libc++_chrome.so".to_string(),
                    ));
                    resources.push(Value::String(
                        "../../target/release/gn_out/x86_64/libicuuc.so".to_string(),
                    ));
                    resources.push(Value::String(
                        "../../target/release/gn_out/x86_64/libthird_party_abseil-cpp_absl.so".to_string(),
                    ));
                    resources.push(Value::String(
                        "../../target/release/gn_out/x86_64/libthird_party_icu_icui18n.so".to_string(),
                    ));
                    resources.push(Value::String(
                        "../../target/release/gn_out/x86_64/libv8_libbase.so".to_string(),
                    ));
                    resources.push(Value::String(
                        "../../target/release/gn_out/x86_64/libv8_libplatform.so".to_string(),
                    ));
                    resources.push(Value::String(
                        "../../target/release/gn_out/x86_64/libv8.so".to_string(),
                    ));
                } else if cfg!(target_os = "windows") {
                } else {
                    panic!("Unsupported target OS");
                }
            }
=======
    if let Some(resources) = config["tauri"]["bundle"]["resources"].as_array_mut() {
        resources.clear();
        if cfg!(target_os = "macos") {
            resources.push(Value::String(in_target_dir(
                "libc++_chrome.dylib",
                &target_arch,
            )));
            resources.push(Value::String(in_target_dir("libicuuc.dylib", &target_arch)));
            resources.push(Value::String(in_target_dir(
                "libthird_party_abseil-cpp_absl.dylib",
                &target_arch,
            )));
            resources.push(Value::String(in_target_dir(
                "libthird_party_icu_icui18n.dylib",
                &target_arch,
            )));
            resources.push(Value::String(in_target_dir(
                "libv8_libbase.dylib",
                &target_arch,
            )));
            resources.push(Value::String(in_target_dir(
                "libv8_libplatform.dylib",
                &target_arch,
            )));
            resources.push(Value::String(in_target_dir("libv8.dylib", &target_arch)));
        } else if cfg!(target_os = "linux") {
            /*
            resources.push(Value::String(in_target_dir("libc++.so", &target_arch)));
            resources.push(Value::String(in_target_dir(
                "libc++_chrome.so",
                &target_arch,
            )));
            resources.push(Value::String(in_target_dir("libicuuc.so", &target_arch)));
            resources.push(Value::String(in_target_dir(
                "libthird_party_abseil-cpp_absl.so",
                &target_arch,
            )));
            resources.push(Value::String(in_target_dir(
                "libthird_party_icu_icui18n.so",
                &target_arch,
            )));
            resources.push(Value::String(in_target_dir(
                "libv8_libbase.so",
                &target_arch,
            )));
            resources.push(Value::String(in_target_dir(
                "libv8_libplatform.so",
                &target_arch,
            )));
            resources.push(Value::String(in_target_dir("libv8.so", &target_arch)));
             */
        } else if cfg!(target_os = "windows") {
        } else {
            panic!("Unsupported target OS");
        }
>>>>>>> 03bcd9c2
    }

    fs::write(
        config_path,
        serde_json::to_string_pretty(&config).expect("Unable to serialize tauri.conf.json"),
    )
    .expect("Unable to write tauri.conf.json");

    println!("Updated tauri.conf.json");

    wait_for_dependencies(&target_arch);

    if cfg!(target_os = "macos") {
        println!("cargo:rustc-link-arg=-Wl,-rpath,@loader_path/../Resources/_up_/_up_/target/release/gn_out");
    } else if cfg!(target_os = "linux") {
        println!("cargo:rustc-link-arg=-Wl,-rpath,$ORIGIN/../lib/adam-launcher/_up_/_up_/target/release/gn_out/x86_64");
    } else if cfg!(target_os = "windows") {
    } else {
        panic!("Unsupported target OS");
    }

    tauri_build::build();
}

fn in_target_dir(target: &str, target_arch: &String) -> String {
    let out_dir = std::env::var("OUT_DIR").unwrap();
    let out_dir = Path::new(&out_dir)
        .parent() // .../build/ad4m-launcher-163f64../out
        .and_then(|p| p.parent()) // .../build/ad4m-launcher-163f64..
        .and_then(|p| p.parent()) // .../target/release
        .unwrap();

    format!("{}/gn_out/{}/{}", out_dir.display(), target_arch, target)
}

fn wait_for_dependencies(target_arch: &String) {
    let dependencies = if cfg!(target_os = "macos") {
        vec![
            "libc++_chrome.dylib",
            "libicuuc.dylib",
            "libthird_party_abseil-cpp_absl.dylib",
            "libthird_party_icu_icui18n.dylib",
            "libv8_libbase.dylib",
            "libv8_libplatform.dylib",
            "libv8.dylib",
        ]
    } else if cfg!(target_os = "linux") {
        vec![
<<<<<<< HEAD
            "../../target/release/gn_out/x86_64/libc++.so",
            "../../target/release/gn_out/x86_64/libicuuc.so",
            "../../target/release/gn_out/x86_64/libthird_party_abseil-cpp_absl.so",
            "../../target/release/gn_out/x86_64/libthird_party_icu_icui18n.so",
            "../../target/release/gn_out/x86_64/libv8_libbase.so",
            "../../target/release/gn_out/x86_64/libv8_libplatform.so",
            "../../target/release/gn_out/x86_64/libv8.so",
=======
            //"libc++.so",
            //"libicuuc.so",
            //"libthird_party_abseil-cpp_absl.so",
            //"libthird_party_icu_icui18n.so",
            //"libv8_libbase.so",
            //"libv8_libplatform.so",
            //"libv8.so",
>>>>>>> 03bcd9c2
        ]
    } else if cfg!(target_os = "windows") {
        vec![
            // Add Windows-specific dependencies here if needed
        ]
    } else {
        panic!("Unsupported target OS");
    };

    let dependencies: Vec<String> = dependencies
        .into_iter()
        .map(|d| in_target_dir(d, target_arch))
        .collect();

    let timeout = Duration::from_secs(3600); // 5 minutes timeout
    let check_interval = Duration::from_secs(5); // Check every 5 seconds

    let start_time = std::time::Instant::now();
    for dependency in &dependencies {
        let dependency_path = Path::new(dependency);
        while !dependency_path.exists() {
            if start_time.elapsed() > timeout {
                panic!("Timeout waiting for dependency {} to be built", dependency);
            }
            println!("Waiting for dependency {} to be built...", dependency);
            sleep(check_interval);
        }
    }
/*
    if cfg!(target_os = "linux") {
<<<<<<< HEAD
        let source_path = Path::new("../../target/release/gn_out/x86_64/libc++.so");
        let dest_path = Path::new("../../target/release/gn_out/x86_64/libc++_chrome.so");

        // Print the absolute path of libc++.so for debugging
        match source_path.canonicalize() {
            Ok(absolute_path) => {
                println!("Absolute path of libc++.so: {}", absolute_path.display())
            }
            Err(e) => println!("Failed to get absolute path for libc++.so: {}", e),
        };
=======
        let source = in_target_dir("libc++.so", target_arch);
        let source_path = Path::new(&source);
        let dest = in_target_dir("libc++_chrome.so", target_arch);
        let dest_path = Path::new(&dest);
>>>>>>> 03bcd9c2

        if source_path.exists() {
            println!("Found source file: {}", source_path.display());
            match std::fs::copy(&source_path, &dest_path) {
                Ok(_) => println!("Successfully copied libc++.so to libc++_chrome.so"),
                Err(e) => panic!("Failed to copy libc++.so to libc++_chrome.so: {}", e),
            }
        } else {
            panic!(
                "Source file libc++.so not found at {}",
                source_path.display()
            );
        }
    }
 */
    println!("All dependencies are built and available");
}<|MERGE_RESOLUTION|>--- conflicted
+++ resolved
@@ -6,93 +6,33 @@
 use std::time::Duration;
 
 fn main() {
-<<<<<<< HEAD
-
-=======
     let target_arch = env::var("CARGO_CFG_TARGET_ARCH").unwrap();
->>>>>>> 03bcd9c2
     let config_path = Path::new("./tauri.conf.json");
     let config_str = fs::read_to_string(config_path).expect("Unable to read tauri.conf.json");
     let mut config: Value =
         serde_json::from_str(&config_str).expect("Unable to parse tauri.conf.json");
 
-<<<<<<< HEAD
         if let Some(resources) = config.get_mut("tauri").and_then(|t| t.get_mut("bundle")).and_then(|b| b.get_mut("resources")).and_then(|r| r.as_array_mut()) {
-            if resources.is_empty() {
-                if cfg!(target_os = "macos") {
-                    resources.push(Value::String(
-                        "../../target/release/gn_out/libc++_chrome.dylib".to_string(),
-                    ));
-                    resources.push(Value::String(
-                        "../../target/release/gn_out/libicuuc.dylib".to_string(),
-                    ));
-                    resources.push(Value::String(
-                        "../../target/release/gn_out/libthird_party_abseil-cpp_absl.dylib".to_string(),
-                    ));
-                    resources.push(Value::String(
-                        "../../target/release/gn_out/libthird_party_icu_icui18n.dylib".to_string(),
-                    ));
-                    resources.push(Value::String(
-                        "../../target/release/gn_out/libv8_libbase.dylib".to_string(),
-                    ));
-                    resources.push(Value::String(
-                        "../../target/release/gn_out/libv8_libplatform.dylib".to_string(),
-                    ));
-                    resources.push(Value::String(
-                        "../../target/release/gn_out/libv8.dylib".to_string(),
-                    ));
-                } else if cfg!(target_os = "linux") {
-                    resources.push(Value::String(
-                        "../../target/release/gn_out/x86_64/libc++.so".to_string(),
-                    ));
-                    resources.push(Value::String(
-                        "../../target/release/gn_out/x86_64/libc++_chrome.so".to_string(),
-                    ));
-                    resources.push(Value::String(
-                        "../../target/release/gn_out/x86_64/libicuuc.so".to_string(),
-                    ));
-                    resources.push(Value::String(
-                        "../../target/release/gn_out/x86_64/libthird_party_abseil-cpp_absl.so".to_string(),
-                    ));
-                    resources.push(Value::String(
-                        "../../target/release/gn_out/x86_64/libthird_party_icu_icui18n.so".to_string(),
-                    ));
-                    resources.push(Value::String(
-                        "../../target/release/gn_out/x86_64/libv8_libbase.so".to_string(),
-                    ));
-                    resources.push(Value::String(
-                        "../../target/release/gn_out/x86_64/libv8_libplatform.so".to_string(),
-                    ));
-                    resources.push(Value::String(
-                        "../../target/release/gn_out/x86_64/libv8.so".to_string(),
-                    ));
-                } else if cfg!(target_os = "windows") {
-                } else {
-                    panic!("Unsupported target OS");
-                }
-            }
-=======
-    if let Some(resources) = config["tauri"]["bundle"]["resources"].as_array_mut() {
         resources.clear();
         if cfg!(target_os = "macos") {
             resources.push(Value::String(in_target_dir(
+                &target_arch,
                 "libc++_chrome.dylib",
-                &target_arch,
-            )));
             resources.push(Value::String(in_target_dir("libicuuc.dylib", &target_arch)));
-            resources.push(Value::String(in_target_dir(
-                "libthird_party_abseil-cpp_absl.dylib",
-                &target_arch,
             )));
             resources.push(Value::String(in_target_dir(
+                &target_arch,
+                "libthird_party_abseil-cpp_absl.dylib",
+            )));
                 "libthird_party_icu_icui18n.dylib",
                 &target_arch,
+            resources.push(Value::String(in_target_dir(
             )));
             resources.push(Value::String(in_target_dir(
+                &target_arch,
                 "libv8_libbase.dylib",
-                &target_arch,
+            resources.push(Value::String(in_target_dir(
             )));
-            resources.push(Value::String(in_target_dir(
                 "libv8_libplatform.dylib",
                 &target_arch,
             )));
@@ -105,29 +45,28 @@
                 &target_arch,
             )));
             resources.push(Value::String(in_target_dir("libicuuc.so", &target_arch)));
+                "libthird_party_abseil-cpp_absl.so",
             resources.push(Value::String(in_target_dir(
-                "libthird_party_abseil-cpp_absl.so",
                 &target_arch,
             )));
+                "libthird_party_icu_icui18n.so",
             resources.push(Value::String(in_target_dir(
-                "libthird_party_icu_icui18n.so",
                 &target_arch,
+            resources.push(Value::String(in_target_dir(
             )));
-            resources.push(Value::String(in_target_dir(
                 "libv8_libbase.so",
                 &target_arch,
             )));
             resources.push(Value::String(in_target_dir(
+                &target_arch,
                 "libv8_libplatform.so",
-                &target_arch,
             )));
+        } else if cfg!(target_os = "windows") {
             resources.push(Value::String(in_target_dir("libv8.so", &target_arch)));
+        } else {
              */
-        } else if cfg!(target_os = "windows") {
-        } else {
             panic!("Unsupported target OS");
         }
->>>>>>> 03bcd9c2
     }
 
     fs::write(
@@ -176,15 +115,6 @@
         ]
     } else if cfg!(target_os = "linux") {
         vec![
-<<<<<<< HEAD
-            "../../target/release/gn_out/x86_64/libc++.so",
-            "../../target/release/gn_out/x86_64/libicuuc.so",
-            "../../target/release/gn_out/x86_64/libthird_party_abseil-cpp_absl.so",
-            "../../target/release/gn_out/x86_64/libthird_party_icu_icui18n.so",
-            "../../target/release/gn_out/x86_64/libv8_libbase.so",
-            "../../target/release/gn_out/x86_64/libv8_libplatform.so",
-            "../../target/release/gn_out/x86_64/libv8.so",
-=======
             //"libc++.so",
             //"libicuuc.so",
             //"libthird_party_abseil-cpp_absl.so",
@@ -192,7 +122,6 @@
             //"libv8_libbase.so",
             //"libv8_libplatform.so",
             //"libv8.so",
->>>>>>> 03bcd9c2
         ]
     } else if cfg!(target_os = "windows") {
         vec![
@@ -223,9 +152,10 @@
     }
 /*
     if cfg!(target_os = "linux") {
-<<<<<<< HEAD
-        let source_path = Path::new("../../target/release/gn_out/x86_64/libc++.so");
-        let dest_path = Path::new("../../target/release/gn_out/x86_64/libc++_chrome.so");
+        let source = in_target_dir("libc++.so", target_arch);
+        let source_path = Path::new(&source);
+        let dest = in_target_dir("libc++_chrome.so", target_arch);
+        let dest_path = Path::new(&dest);
 
         // Print the absolute path of libc++.so for debugging
         match source_path.canonicalize() {
@@ -234,12 +164,6 @@
             }
             Err(e) => println!("Failed to get absolute path for libc++.so: {}", e),
         };
-=======
-        let source = in_target_dir("libc++.so", target_arch);
-        let source_path = Path::new(&source);
-        let dest = in_target_dir("libc++_chrome.so", target_arch);
-        let dest_path = Path::new(&dest);
->>>>>>> 03bcd9c2
 
         if source_path.exists() {
             println!("Found source file: {}", source_path.display());
