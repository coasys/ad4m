--- conflicted
+++ resolved
@@ -1,10 +1,6 @@
 [package]
 name = "ad4m-launcher"
-<<<<<<< HEAD
-version = "0.9.0-rc9"
-=======
 version = "0.9.1-prerelease.0"
->>>>>>> 5e85680b
 description = "Administration of ad4m services"
 authors = ["Kaichao Sun"]
 license = ""
