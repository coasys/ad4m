{
  "productName": "ADAM Launcher",
  "mainBinaryName": "ADAM Launcher",
  "identifier": "dev.ad4m.ad4min",
  "app": {
    "security": {
      "csp": null
    },
    "windows": [
      {
        "label": "splashscreen",
        "title": "ADAM Launcher",
        "width": 1000,
        "height": 1000,
        "resizable": true,
        "fullscreen": false,
        "center": true,
        "focus": true,
        "visible": true,
        "decorations": true,
        "url": "/splashscreen"
      }
    ],
    "withGlobalTauri": true
  },
  "build": {
    "devUrl": "http://localhost:3000",
    "beforeDevCommand": "pnpm run dev",
    "beforeBuildCommand": "pnpm run build",
    "frontendDist": "../dist"
  },
  "bundle": {
    "active": true,
    "targets": [
      "appimage",
      "deb",
      "msi",
      "dmg",
      "app"
    ],
    "windows": {
      "certificateThumbprint": null,
      "digestAlgorithm": "sha256",
      "timestampUrl": ""
    },
    "icon": [
      "icons/32x32.png",
      "icons/128x128.png",
      "icons/128x128@2x.png",
      "icons/icon.icns",
      "icons/icon.ico"
    ],
    "resources": [],
    "copyright": "",
    "category": "DeveloperTool",
    "shortDescription": "",
    "longDescription": "",
    "macOS": {
      "frameworks": [],
      "minimumSystemVersion": "",
      "exceptionDomain": "",
      "signingIdentity": null,
      "providerShortName": null,
      "entitlements": null
    },
    "linux": {
      "deb": {
        "depends": []
      },
      "appimage": {
        "bundleMediaFramework": true
      }
    }
  },
<<<<<<< HEAD
  "version": "0.10.1-rc7"
=======
  "version": "0.10.1-rc8"
>>>>>>> 7844f6af
}<|MERGE_RESOLUTION|>--- conflicted
+++ resolved
@@ -72,9 +72,5 @@
       }
     }
   },
-<<<<<<< HEAD
-  "version": "0.10.1-rc7"
-=======
   "version": "0.10.1-rc8"
->>>>>>> 7844f6af
 }