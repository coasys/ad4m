--- conflicted
+++ resolved
@@ -82,9 +82,5 @@
   "resolutions": {
     "react-error-overlay": "6.0.9"
   },
-<<<<<<< HEAD
-  "version": "0.10.1-rc7"
-=======
   "version": "0.10.1-rc8"
->>>>>>> 7844f6af
 }