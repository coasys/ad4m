--- conflicted
+++ resolved
@@ -38,13 +38,8 @@
   "scripts": {
     "start": "vite",
     "tauri": "tauri",
-<<<<<<< HEAD
     "eject": "vite eject",
     "build": "vite build",
-=======
-    "eject": "react-scripts eject",
-    "build": "react-scripts build",
->>>>>>> cbc8f9a2
     "build-all": "yarn run build && yarn run tauri -- build -v",
     "build-linux": "./scripts/copy-ad4m-host.sh && yarn run build-all",
     "build-macos": "./scripts/copy-ad4m-host.sh && yarn run build-all",
