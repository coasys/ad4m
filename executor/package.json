{
  "name": "@perspect3vism/ad4m-executor",
  "version": "0.1.54",
  "description": "Node.js package that allows the running/interfacing of AD4M Languages & Perspectives.",
  "main": "lib/main.js",
  "files": [
    "lib",
    "src",
    "types.d.ts",
    "default.nix",
    "scripts",
    "CHANGELOG.md",
    "nix",
    "holochain_version.nix"
  ],
  "type": "module",
  "types": "src/types.d.ts",
  "scripts": {
    "build": "tsc",
    "run": "node  --experimental-specifier-resolution=node lib/main.js",

    "prepare-test": "./scripts/build-test-language.sh && nix-shell --run ./scripts/prepareTestDirectory.sh && node scripts/get-builtin-test-langs.js && yarn run inject-language-language && yarn run publish-test-languages && yarn run inject-publishing-agent",
    "prepare-test-no-nix": "./scripts/build-test-language.sh && ./scripts/prepareTestDirectory.sh && node scripts/get-builtin-test-langs.js && yarn run inject-language-language && yarn run publish-test-languages && yarn run inject-publishing-agent",
    "prepare-test:windows": "powershell -ExecutionPolicy Bypass -File ./scripts/build-test-language.ps1 && powershell -ExecutionPolicy Bypass -File ./scripts/prepareTestDirectory.ps1 && node scripts/get-builtin-test-langs.js && yarn run inject-language-language && yarn run publish-test-languages && yarn run inject-publishing-agent",
    
    "inject-language-language": "node scripts/injectLanguageLanguageBundle.js",
    "inject-publishing-agent": "node scripts/injectPublishingAgent.js",
    "publish-test-languages": "ts-node-esm --experimental-specifier-resolution=node --files ./src/testutils/publishTestLangs.ts",

    "test": "node scripts/cleanTestingData.js && yarn run prepare-test && yarn run test-all && node scripts/cleanTestingData.js",
    "test:windows": "yarn run prepare-test:windows && yarn run test-all:windows && node scripts/cleanTestingData.js",
    "test-no-nix": "yarn run prepare-test-no-nix && yarn run test-all && node scripts/cleanTestingData.js",
<<<<<<< HEAD
    "test-all": "yarn run test-perspective && yarn run test-db && yarn run test-prolog && yarn run test-swipl  && yarn run test-integration",
    "test-all:windows": "yarn run test-all",

    "test-integration": "ts-mocha -p tsconfig.json --timeout 50000 --exit src/tests/integration.test.ts",
    "test-auth": "ts-mocha -p tsconfig.json --timeout 50000 --exit src/tests/authentication.test.ts",
=======
    "test-all": "ts-mocha -p tsconfig.json --timeout 50000 --exit --recursive --extension .test.ts",
    "test-all:windows": "yarn run test-all",

    "test-integration": "yarn run prepare-test && nix-shell --run \"ts-mocha -p tsconfig.json --timeout 50000 src/tests/integration.test.ts\" && node scripts/cleanTestingData.js",
    "test-auth": "yarn run prepare-test && ts-mocha -p nix-shell --run \"tsconfig.json --timeout 50000 --exit src/tests/authentication.test.ts\" && node scripts/cleanTestingData.js",
>>>>>>> ac638021
    "test-perspective": "ts-mocha -p tsconfig.json --exit src/core/Perspective.test.ts",
    "test-db": "ts-mocha -p tsconfig.json --exit src/core/db.test.ts",
    "test-auth-unit": "ts-mocha -p tsconfig.json --exit src/core/agent/Auth.test.ts"
  },
  "repository": {
    "type": "git",
    "url": "git+https://github.com/perspect3vism/ad4m-executor.git"
  },
  "author": {
    "name": "Nicolas Luck",
    "email": "nicolas@lucksus.eu"
  },
  "contributors": [
    {
      "name": "Joshua Parkin",
      "email": "joshuadparkin@gmail.com"
    }
  ],
  "license": "CAL-1.0",
  "bugs": {
    "url": "https://github.com/perspect3vism/ad4m-executor/issues"
  },
  "devDependencies": {
    "@apollo/client": "3.6.9",
    "@peculiar/webcrypto": "^1.1.7",
    "@types/faker": "^5.5.7",
    "@types/fs-extra": "^9.0.12",
    "@types/js-yaml": "^4.0.2",
    "@types/lowdb": "^1.0.11",
    "@types/node": "^14.14.22",
    "@types/node-fetch": "^2.5.11",
    "@types/secp256k1": "^4.0.3",
    "@types/sha256": "^0.2.0",
    "@types/uuid": "^8.3.1",
    "@types/ws": "^8.5.3",
    "faker": "^5.1.0",
    "node-wget-js": "^1.0.1",
    "react": "^17.0.1",
    "ts-node": "10.9.1",
    "typescript": "^4.2.4",
    "unzipper": "^0.10.11",
    "ws": "^8.8.0",
    "mocha": "*",
    "ts-mocha": "*",
    "@types/mocha": "*",
    "@types/expect": "*",
    "chai": "*",
    "chai-as-promised": "*",
    "@types/chai-as-promised": "*",
    "@types/chai": "*",
    "sinon": "*",
    "@types/sinon": "*"
  },
  "dependencies": {
    "@graphql-tools/schema": "^8.5.1",
    "@holochain/client": "0.3.2",
    "@perspect3vism/ad4m": "*",
    "@transmute/did-key-ed25519": "^0.2.1-unstable.29",
    "@transmute/did-key-secp256k1": "^0.2.1-unstable.29",
    "@transmute/did-key.js": "^0.2.1-unstable.29",
    "@transmute/did-wallet": "lucksus/did-wallet",
    "@types/json-stable-stringify": "^1.0.33",
    "apollo-server": "^3.10.0",
    "apollo-server-core": "^3.10.0",
    "apollo-server-express": "^3.10.0",
    "async-mutex": "^0.3.2",
    "express": "^4.18.1",
    "fs-extra": "^10.0.0",
    "get-port": "5.1.1",
    "graphql": "^15.3.0",
    "graphql-subscriptions": "^2.0.0",
    "graphql-ws": "^5.9.1",
    "ipfs": "^0.65.0",
    "jose": "^4.8.1",
    "js-yaml": "^4.1.0",
    "json-stable-stringify": "^1.0.1",
    "key-encoder": "^2.0.3",
    "lodash": "^4.17.21",
    "lowdb": "^1.0.0",
    "node-fetch": "^2.6.1",
    "sha256": "^0.2.0",
    "sha3": "^2.1.3",
    "swipl-stdio": "perspect3vism/node-swipl-stdio.git#7094a055a4ec3511530140ca7a4447d6649a9dee",
    "tmp": "^0.2.1"
  }
}<|MERGE_RESOLUTION|>--- conflicted
+++ resolved
@@ -30,19 +30,11 @@
     "test": "node scripts/cleanTestingData.js && yarn run prepare-test && yarn run test-all && node scripts/cleanTestingData.js",
     "test:windows": "yarn run prepare-test:windows && yarn run test-all:windows && node scripts/cleanTestingData.js",
     "test-no-nix": "yarn run prepare-test-no-nix && yarn run test-all && node scripts/cleanTestingData.js",
-<<<<<<< HEAD
     "test-all": "yarn run test-perspective && yarn run test-db && yarn run test-prolog && yarn run test-swipl  && yarn run test-integration",
     "test-all:windows": "yarn run test-all",
 
     "test-integration": "ts-mocha -p tsconfig.json --timeout 50000 --exit src/tests/integration.test.ts",
     "test-auth": "ts-mocha -p tsconfig.json --timeout 50000 --exit src/tests/authentication.test.ts",
-=======
-    "test-all": "ts-mocha -p tsconfig.json --timeout 50000 --exit --recursive --extension .test.ts",
-    "test-all:windows": "yarn run test-all",
-
-    "test-integration": "yarn run prepare-test && nix-shell --run \"ts-mocha -p tsconfig.json --timeout 50000 src/tests/integration.test.ts\" && node scripts/cleanTestingData.js",
-    "test-auth": "yarn run prepare-test && ts-mocha -p nix-shell --run \"tsconfig.json --timeout 50000 --exit src/tests/authentication.test.ts\" && node scripts/cleanTestingData.js",
->>>>>>> ac638021
     "test-perspective": "ts-mocha -p tsconfig.json --exit src/core/Perspective.test.ts",
     "test-db": "ts-mocha -p tsconfig.json --exit src/core/db.test.ts",
     "test-auth-unit": "ts-mocha -p tsconfig.json --exit src/core/agent/Auth.test.ts"
