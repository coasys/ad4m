{
  "name": "@coasys/ad4m-executor",
  "description": "Node.js package that allows the running/interfacing of AD4M Languages & Perspectives.",
  "main": "lib/main.js",
  "files": [
    "lib",
    "src",
    "types.d.ts",
    "default.nix",
    "scripts",
    "CHANGELOG.md",
    "nix",
    "holochain_version.nix"
  ],
  "type": "module",
  "types": "lib/main.d.ts",
  "scripts": {
    "build": "deno run --allow-all esbuild.ts",
    "bundle": "deno run --allow-all esbuild.ts",
    "test-js-executor": "pnpm run test-perspective && pnpm test-db",
    "test-perspective": "ts-mocha -p tsconfig.json --exit src/core/Perspective.test.ts",
    "test-db": "ts-mocha -p tsconfig.json --exit src/core/db.test.ts",
    "test-prolog": "ts-mocha -p tsconfig.json --exit src/core/PrologInstance.test.ts"
  },
  "repository": {
    "type": "git",
    "url": "git+https://github.com/coasys/ad4m.git"
  },
  "author": {
    "name": "Nicolas Luck",
    "email": "nicolas@lucksus.eu"
  },
  "contributors": [
    {
      "name": "Joshua Parkin",
      "email": "joshuadparkin@gmail.com"
    }
  ],
  "license": "CAL-1.0",
  "bugs": {
    "url": "https://github.com/coasys/ad4m/issues"
  },
  "devDependencies": {
    "@types/chai": "*",
    "@types/faker": "^5.5.7",
    "@types/js-yaml": "^4.0.2",
    "@types/mocha": "*",
    "@types/node": "^18.0.0",
    "@types/secp256k1": "^4.0.3",
    "@types/sha256": "^0.2.0",
    "@types/sinon": "*",
    "@types/uuid": "^8.3.1",
    "@types/lodash": "*",
    "chai": "*",
    "faker": "^5.1.0",
    "mocha": "*",
    "sinon": "*",
    "ts-mocha": "*",
    "patch-package": "^8.0.0",
    "ts-node": "^10.8.0"
  },
  "dependencies": {
    "@holochain/client": "coasys/holochain-client-js#2f3a436b6d28344b0aca883ef3dc229cd042c04b",
    "@msgpack/msgpack": "3.0.0-beta2",
    "@noble/secp256k1": "^1.7.0",
    "@coasys/ad4m": "link:../core",
    "@transmute/did-key.js": "^0.2.1-unstable.29",
    "@types/json-stable-stringify": "^1.0.33",
    "@types/mocha": "^10.0.0",
    "aloedb-node": "^1.1.1",
    "async-mutex": "^0.3.2",
    "get-port": "5.1.1",
    "js-yaml": "^4.1.0",
    "json-stable-stringify": "^1.0.1",
    "linkedom": "^0.14.26",
    "lodash": "^4.17.21",
    "sha256": "^0.2.0",
    "tmp": "^0.2.1",
    "uuid": "*"
  },
<<<<<<< HEAD
  "version": "0.10.1-rc7"
=======
  "version": "0.10.1-rc8"
>>>>>>> 7844f6af
}<|MERGE_RESOLUTION|>--- conflicted
+++ resolved
@@ -78,9 +78,5 @@
     "tmp": "^0.2.1",
     "uuid": "*"
   },
-<<<<<<< HEAD
-  "version": "0.10.1-rc7"
-=======
   "version": "0.10.1-rc8"
->>>>>>> 7844f6af
 }