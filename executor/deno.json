--- conflicted
+++ resolved
@@ -9,14 +9,9 @@
     "json-stable-stringify": "npm:json-stable-stringify@1.0.1",
     "async-mutex": "npm:async-mutex@0.3.2",
     "sha256": "npm:sha256@0.2.0",
-<<<<<<< HEAD
-    "@holochain/client": "https://raw.githubusercontent.com/perspect3vism/holochain-client-js/f7d14774843f874e610f5ff3e89267c912ec5520/lib/bundle.js",
-    "lodash": "npm:lodash@4.17.21",
-    "path": "https://deno.land/std@0.177.0/path/mod.ts"
-=======
+    "path": "https://deno.land/std@0.177.0/path/mod.ts",
     "@holochain/client": "git:https://github.com/perspect3vism/holochain-client-js#f7d14774843f874e610f5ff3e89267c912ec5520",
     "lodash": "npm:lodash@4.17.21"
->>>>>>> beaa5970
   },
   "lint": {
     "files": {
