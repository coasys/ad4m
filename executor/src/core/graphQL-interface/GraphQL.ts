import { Agent, Expression, InteractionCall, Language, LanguageRef, PerspectiveExpression, PerspectiveState, PerspectiveUnsignedInput } from '@coasys/ad4m'
import { exprRef2String, parseExprUrl, LanguageMeta } from '@coasys/ad4m'
import type Ad4mCore from '../Ad4mCore'
import * as PubSubDefinitions from './SubscriptionDefinitions'
import { ad4mExecutorVersion } from '../Config';
import { OuterConfig } from '../../main';
import { getPubSub, tagExpressionSignatureStatus } from '../utils';

<<<<<<< HEAD
function checkLinkLanguageInstalled(perspective: Perspective) {
    if(perspective.state != PerspectiveState.Synced && perspective.state != PerspectiveState.LinkLanguageInstalledButNotSynced) {
        throw new Error(`Perspective ${perspective.uuid}/${perspective.name} does not have a LinkLanguage installed. State is: ${perspective.state}`)
    }
}
=======
>>>>>>> 61ea7b97

export function createResolvers(core: Ad4mCore, config: OuterConfig) {

    return {
        Query: {
            //@ts-ignore
            agent: (context) => {
                return core.agentService.agent
            },
            //@ts-ignore
            agentByDID: async (args, context) => {
                const { did } = args;
                if (did != core.agentService.did) {
                    const agentLanguage = core.languageController.getAgentLanguage().expressionAdapter;
                    if (!agentLanguage) {
                        throw Error("Agent language does not have an expression adapter")
                    }
                    const expr = await agentLanguage.get(did);
                    if (expr != null) {
                        tagExpressionSignatureStatus(expr);
                        for(const link of expr.data.perspective.links) {
                            tagExpressionSignatureStatus(link)
                        }
                        return expr.data;
                    } else {
                        return null
                    }
                } else {
                    return core.agentService.agent
                }
            },
            //@ts-ignore
            agentStatus: (context) => {
                return core.agentService.dump()
            },
            //@ts-ignore
            agentIsLocked: () => {
                return !core.agentService.isUnlocked
            },
            //@ts-ignore
            expression: async (args, context) => {
                const url = args.url.toString();
                const ref = parseExprUrl(url)
                const expression = await core.languageController.getExpression(ref);
                if(expression) {
                    expression.ref = ref
                    expression.url = url
                    expression.data = JSON.stringify(expression.data)

                    //Add the expression icon
                    expression.icon = { code: await core.languageController.getIcon(ref.language) }

                    //Add the language information
                    let lang

                    if(expression.ref.language.address === "literal") {
                        lang = { address: "literal", name: "literal" }
                    } else {
                        try {
                            lang = await core.languageController.languageForExpression(expression.ref) as any
                        } catch(e) {
                            console.error("While trying to get language for expression", expression, ":", e)
                            lang = {}
                        }
                    }

                    lang.address = expression.ref.language.address
                    expression.language = lang
                }
                return expression
            },
            //@ts-ignore
            expressionMany: async (args, context) => {
                const { urls } = args;
                const expressionPromises = [];
                for (const url of urls) {
                    expressionPromises.push(core.languageController.getExpression(parseExprUrl(url)));
                };
                const results = await Promise.all(expressionPromises);

                return await Promise.all(results.map(async (expression: Expression|null, index) => {
                    if(expression) {
                        expression.ref = parseExprUrl(urls[index]);
                        expression.url = urls[index];
                        expression.data = JSON.stringify(expression.data);

                        //Add the expression icon
                        expression.icon = { code: await core.languageController.getIcon(expression.ref.language) }

                        //Add the language information
                        let lang

                        if(expression.ref.language.address === "literal") {
                            return { address: "literal", name: "literal" }
                        }

                        try {
                            lang = await core.languageController.languageForExpression(expression.ref) as any
                        } catch(e) {
                            console.error("While trying to get language for expression", expression, ":", e)
                            lang = {}
                        }

                        lang.address = expression.ref.language.address
                        expression.language = lang
                    }
                    return expression
                }))
            },
            //@ts-ignore
            expressionRaw: async (args, context) => {
                const ref = parseExprUrl(args.url.toString())
                const expression = await core.languageController.getExpression(ref) as any
                return JSON.stringify(expression)
            },
            //@ts-ignore
            expressionInteractions: async (args, context) => {
                const { url } = args
                const result = await core.languageController.expressionInteractions(url)
                return result
            },
            //@ts-ignore
            language: async (args, context) => {
                const { address } = args
                const lang = await core.languageController.languageByRef({address, name: ""} as LanguageRef) as any
                lang.address = address

                const constructorIcon = async (language: Language) => {
                    if (language.expressionUI) {
                        const code = language.expressionUI.constructorIcon();

                        if (code) {
                            return { code }
                        } else {
                            return { code: "" }
                        }
                    }

                    return null
                };

                lang.constructorIcon = await constructorIcon(lang);

                const icon = async (language: Language) => {
                    if (language.expressionUI) {
                        const code = language.expressionUI.icon();

                        if (code) {
                            return { code }
                        } else {
                            return { code: "" }
                        }
                    }

                    return null
                };

                lang.icon = await icon(lang);

                const settings = async (address: string) => {
                    return JSON.stringify(core.languageController.getSettings(address))
                };

                lang.settings = await settings(address);

                const settingsIcon = async (language: Language) => {
                    if (language.settingsUI) {
                        const code = language.settingsUI.settingsIcon();

                        if (code) {
                            return { code }
                        } else {
                            return { code: "" }
                        }
                    }

                    return null
                }

                lang.settingsIcon = await settingsIcon(lang);

                return lang
            },
            //@ts-ignore
            languageMeta: async (args, context) => {
                const { address } = args
                const languageExpression = await core.languageController.getLanguageExpression(address)
                if(!languageExpression)
                    throw new Error(`Language not found: ${address}`)
                const internal = languageExpression.data
                let meta = new LanguageMeta()
                meta.name = internal.name
                meta.address = address
                meta.description = internal.description
                meta.author = languageExpression.author
                meta.templated = internal.templateSourceLanguageAddress != undefined
                meta.templateSourceLanguageAddress = internal.templateSourceLanguageAddress
                meta.templateAppliedParams = internal.templateAppliedParams
                meta.possibleTemplateParams = internal.possibleTemplateParams
                meta.sourceCodeLink = internal.sourceCodeLink

                return meta
            },

            //@ts-ignore
            languageSource: async (args, context) => {
                const { address } = args
                const languageSource = await core.languageController.getLanguageSource(address)
                if(!languageSource)
                    throw new Error(`Language not found: ${address}`)

                return languageSource
            },

            //@ts-ignore
            languages: (args, context) => {
                let filter
                if(args.filter && args.filter !== '') filter = args.filter
                return core.languageController.filteredLanguageRefs(filter)
            },
<<<<<<< HEAD

            //@ts-ignore
            neighbourhoodOtherAgents: async (args, context) => {
                const { perspectiveUUID } = args
                const perspective = core.perspectivesController.perspective(perspectiveUUID)
                if(!perspective) {  throw new Error(`Perspective not found: ${perspectiveUUID}`) }
                checkLinkLanguageInstalled(perspective)
                return await perspective.othersInNeighbourhood()
            },

            //@ts-ignore
            neighbourhoodHasTelepresenceAdapter: async (args, context) => {
                const { perspectiveUUID } = args
                const perspective = core.perspectivesController.perspective(perspectiveUUID)
                if(!perspective) {  throw new Error(`Perspective not found: ${perspectiveUUID}`) }
                checkLinkLanguageInstalled(perspective)
                const telepresenceAdapter = await perspective.getTelepresenceAdapter()
                return telepresenceAdapter != undefined
            },

            //@ts-ignore
            neighbourhoodOnlineAgents: async (args, context) => {
                const { perspectiveUUID } = args
                const perspective = core.perspectivesController.perspective(perspectiveUUID)
                if(!perspective) {  throw new Error(`Perspective not found: ${perspectiveUUID}`) }
                checkLinkLanguageInstalled(perspective)
                const telepresenceAdapter = await perspective.getTelepresenceAdapter()
                if(!telepresenceAdapter) {  throw new Error(`Neighbourhood ${perspective.sharedUrl} has no Telepresence Adapter.`) }
                return await perspective!.getOnlineAgents();
            },

            //@ts-ignore
            perspective: (args, context) => {
                const id = args.uuid
                let perspective = core.perspectivesController.perspectiveID(id);
                if (perspective == undefined) {
                    return null;
                } else {
                    return perspective
                }
            },
            //@ts-ignore
            perspectiveQueryLinks: async (args, context) => {
                const { uuid, query } = args
                const perspective = core.perspectivesController.perspective(uuid)
                //console.log("querying on", perspective, query, uuid);
                return await perspective.getLinks(query)
            },
            //@ts-ignore
            perspectiveQueryProlog: async (args, context) => {
                const { uuid, query } = args
                const perspective = core.perspectivesController.perspective(uuid)
                return JSON.stringify(await perspective.prologQuery(query))
            },
            //@ts-ignore
            perspectiveSnapshot: async (args, context) => {
                const id = args.uuid
                return await core.perspectivesController.perspectiveSnapshot(id)
            },
            //@ts-ignore
            perspectives: (context) => {
                return core.perspectivesController.allPerspectiveHandles()
            },
=======
>>>>>>> 61ea7b97
            //@ts-ignore
            agentGetEntanglementProofs: () => {
                return core.entanglementProofController.getEntanglementProofs();
            },

            //@ts-ignore
            runtimeFriendStatus: async (args, context) => {
                const { did } = args
                const dmLang = await core.friendsDirectMessageLanguage(did)
                if(dmLang)
                    return await dmLang.directMessageAdapter!.status()
                else
                    return undefined
            },

            //@ts-ignore
            runtimeMessageInbox: async (args, context) => {
                const { filter } = args
                const dmLang = await core.myDirectMessageLanguage()
                return await dmLang.directMessageAdapter!.inbox(filter)
            },
        },
        Mutation: {
            //@ts-ignore
            agentAddEntanglementProofs: (args, context) => {
                const { proofs } = args;
                core.entanglementProofController.addEntanglementProofs(proofs);
                return core.entanglementProofController.getEntanglementProofs();
            },
            //@ts-ignore
            agentDeleteEntanglementProofs: (args, context) => {
                const { proofs } = args;
                core.entanglementProofController.deleteEntanglementProofs(proofs);
                return core.entanglementProofController.getEntanglementProofs();
            },
            //@ts-ignore
            agentEntanglementProofPreFlight: (args, context) => {
                const { deviceKey, deviceKeyType } = args;
                return core.entanglementProofController.signDeviceKey(deviceKey, deviceKeyType);
            },
            // TODO: Remove this after languageController is moved
            //@ts-ignore
            runtimeAddFriends: async (args, context) => {
                const { dids } = args;
                //@ts-ignore
                await Promise.all(dids.map(did => core.friendsDirectMessageLanguage(did)))

                return [];
            },
            //@ts-ignore
            agentGenerate: async (args, context) => {
                await core.agentService.createNewKeys()
                await core.agentService.save(args.passphrase)
                const {hcPortAdmin, connectHolochain, hcPortApp, hcUseLocalProxy, hcUseMdns, hcUseProxy, hcUseBootstrap, hcProxyUrl, hcBootstrapUrl} = config;

                await core.initHolochain({ hcPortAdmin, hcPortApp, hcUseLocalProxy, hcUseMdns, hcUseProxy, hcUseBootstrap, passphrase: args.passphrase, hcProxyUrl, hcBootstrapUrl });
                console.log("Holochain init complete");

                await core.waitForAgent();
                console.log("Wait for agent");
                core.initControllers()
                await core.initLanguages()
                console.log("Core languages init'd");

                if (!config.languageLanguageOnly) {
                    await core.initializeAgentsDirectMessageLanguage()
                }

                const agent = core.agentService.dump();

                let pubSub = getPubSub();
                await pubSub.publish(PubSubDefinitions.AGENT_STATUS_CHANGED, agent)

                console.log("\x1b[32m", "AD4M init complete", "\x1b[0m");

                return agent;
            },
            //@ts-ignore
            agentLock: async (args, context) => {
                await core.agentService.lock(args.passphrase)
                return core.agentService.dump()
            },
            //@ts-ignore
            agentUnlock: async (args, context) => {
                try {
                    await core.agentService.unlock(args.passphrase)
                } catch(e) {
                    console.log("Error unlocking agent: ", e)
                }

                if(core.agentService.isUnlocked()) {
                    if(!core.holochainService) {
                        console.log("Holochain service not initialized. Initializing...")
                        // @ts-ignore
                        const {hcPortAdmin, connectHolochain, hcPortApp, hcUseLocalProxy, hcUseMdns, hcUseProxy, hcUseBootstrap, hcProxyUrl, hcBootstrapUrl} = config;
<<<<<<< HEAD
                        if (args.holochain === "true") {
                            await core.initHolochain({ hcPortAdmin, hcPortApp, hcUseLocalProxy, hcUseMdns, hcUseProxy, hcUseBootstrap, passphrase: args.passphrase, hcProxyUrl, hcBootstrapUrl });
                        }
                        await core.waitForAgent();
                        core.initControllers()
                        await core.initLanguages()

                        console.log("\x1b[32m", "AD4M init complete", "\x1b[0m");
=======
                        await core.initHolochain({ hcPortAdmin, hcPortApp, hcUseLocalProxy, hcUseMdns, hcUseProxy, hcUseBootstrap, passphrase: args.passphrase, hcProxyUrl, hcBootstrapUrl });
                    } else {
                        console.log("Holo service already initialized")
>>>>>>> 61ea7b97
                    }
   
                    await core.waitForAgent();
                    core.initControllers()
                    await core.initLanguages()

                    console.log("\x1b[32m", "AD4M init complete", "\x1b[0m");

                    try {
                        await core.agentService.ensureAgentExpression();
                    } catch (e) {
                        console.log("Error ensuring public agent expression: ", e)
                    }
                }

                const dump = core.agentService.dump() as any

                if(!core.agentService.isUnlocked()) {
                    dump.error = "Wrong passphrase"
                }

                return dump
            },
            //@ts-ignore
            agentUpdateDirectMessageLanguage: async (args, context) => {
                const { directMessageLanguage } = args;
                let currentAgent = core.agentService.agent;
                if (!currentAgent) {
                    throw Error("No current agent init'd")
                }
                currentAgent.directMessageLanguage = directMessageLanguage;
                await core.agentService.updateAgent(currentAgent);
                return core.agentService.agent;
            },
            //@ts-ignore
            agentUpdatePublicPerspective: async (args, context) => {
                const {perspective} = args;
                let currentAgent = core.agentService.agent;
                if (!currentAgent) {
                    throw Error("No current agent init'd")
                }

                currentAgent.perspective = {
                    ...perspective,
                    links: perspective.links.map((l: any) => {
                        const link = {...l};
                        delete link.status

                        return link
                    })
                };

                await core.agentService.updateAgent(currentAgent);
                return core.agentService.agent;
            },
            //@ts-ignore
            expressionCreate: async (args, context) => {
                const { languageAddress, content } = args

                //@ts-ignore
                function prepareExpressionData(value) {
                    return typeof value === 'object' && value !== null ? JSON.parse(JSON.stringify(value)) : value;
                }

                const langref = { address: languageAddress } as LanguageRef
                const expref = await core.languageController.expressionCreate(langref, prepareExpressionData(content))
                return exprRef2String(expref)
            },
            //@ts-ignore
            expressionInteract: async (args, context) => {
                let { url, interactionCall } = args
                interactionCall = new InteractionCall(interactionCall.name, JSON.parse(interactionCall.parametersStringified))
                const result = await core.languageController.expressionInteract(url, interactionCall)
                return result
            },
            //@ts-ignore
            languageApplyTemplateAndPublish: async (args, context) => {
                console.log("JS args", args);
                const { sourceLanguageHash, templateData } = args;
                return await core.languageApplyTemplateAndPublish(sourceLanguageHash, JSON.parse(templateData));
            },
            //@ts-ignore
            languagePublish: async (args, context) => {
                const { languagePath, languageMeta } = args;
                const expression = await core.languagePublish(languagePath, languageMeta);
                const internal = expression.data
                let meta = new LanguageMeta()
                meta.name = internal.name
                meta.address = internal.address
                meta.description = internal.description
                meta.author = expression.author
                meta.templated = internal.templateSourceLanguageAddress != undefined
                meta.templateSourceLanguageAddress = internal.templateSourceLanguageAddress
                meta.templateAppliedParams = internal.templateAppliedParams
                meta.possibleTemplateParams = internal.possibleTemplateParams
                meta.sourceCodeLink = internal.sourceCodeLink
                return meta
            },
            //@ts-ignore
            languageRemove: async (args, context) => {
                const { address } = args
                try {
                    await core.languageController.languageRemove(address)
                } catch (e) {
                    console.error("Executor.languageDelete: Error removing language", e)
                    return false
                }
                return true
            },
            //@ts-ignore
            languageWriteSettings: async (args, context) => {
                const { languageAddress, settings } = args
                await core.languageController.putSettings(languageAddress, JSON.parse(settings))
                return true
            },
            //@ts-ignore
<<<<<<< HEAD
            neighbourhoodJoinFromUrl: async (args, context) => {
                const { url } = args;
                try{
                    return await core.installNeighbourhood(url);
                } catch(e) {
                    console.error(`Error while trying to join neighbourhood '${url}':`, e)
                    throw e
                }

            },
            //@ts-ignore
            neighbourhoodPublishFromPerspective: async (args, context) => {
                const { linkLanguage, meta, perspectiveUUID } = args
                const perspective = core.perspectivesController.perspective(perspectiveUUID)
                if(perspective.neighbourhood && perspective.sharedUrl)
                    throw new Error(`Perspective ${perspective.name} (${perspective.uuid}) is already shared`);

                try{
                    return await core.neighbourhoodPublishFromPerspective(perspectiveUUID, linkLanguage, meta)
                } catch(e) {
                    console.error(`Error while trying to publish:`, e)
                    throw e
                }
            },

            //@ts-ignore
            neighbourhoodSetOnlineStatus: async (args, context) => {
                const { perspectiveUUID, status } = args
                const perspective = core.perspectivesController.perspective(perspectiveUUID)
                if(!perspective) {  throw new Error(`Perspective not found: ${perspectiveUUID}`) }
                checkLinkLanguageInstalled(perspective)
                const telepresenceAdapter = await perspective.getTelepresenceAdapter()
                if(!telepresenceAdapter) {  throw new Error(`Neighbourhood ${perspective.sharedUrl} has no Telepresence Adapter.`) }
                const statusExpression = AGENT.createSignedExpression(status)
                await telepresenceAdapter!.setOnlineStatus(statusExpression)
                return true
            },

            //@ts-ignore
            neighbourhoodSetOnlineStatusU: async (args, context) => {
                const { perspectiveUUID, status } = args
                const perspective = core.perspectivesController.perspective(perspectiveUUID)
                if(!perspective) {  throw new Error(`Perspective not found: ${perspectiveUUID}`) }
                checkLinkLanguageInstalled(perspective)
                const telepresenceAdapter = await perspective.getTelepresenceAdapter()
                if(!telepresenceAdapter) {  throw new Error(`Neighbourhood ${perspective.sharedUrl} has no Telepresence Adapter.`) }
                const statusExpression = signPerspectiveDeep(status)
                await telepresenceAdapter!.setOnlineStatus(statusExpression)
                return true
            },

            //@ts-ignore
            neighbourhoodSendSignal: async (args, context) => {
                const { perspectiveUUID, remoteAgentDid, payload } = args
                const perspective = core.perspectivesController.perspective(perspectiveUUID)
                if(!perspective) {  throw new Error(`Perspective not found: ${perspectiveUUID}`) }
                checkLinkLanguageInstalled(perspective)
                const telepresenceAdapter = await perspective.getTelepresenceAdapter()
                if(!telepresenceAdapter) {  throw new Error(`Neighbourhood ${perspective.sharedUrl} has no Telepresence Adapter.`) }
                const payloadExpression = AGENT.createSignedExpression(payload)
                await telepresenceAdapter!.sendSignal(remoteAgentDid, payloadExpression)
                return true
            },

            //@ts-ignore
            neighbourhoodSendSignalU: async (args, context) => {
                const { perspectiveUUID, remoteAgentDid, payload } = args
                const perspective = core.perspectivesController.perspective(perspectiveUUID)
                if(!perspective) {  throw new Error(`Perspective not found: ${perspectiveUUID}`) }
                checkLinkLanguageInstalled(perspective)
                const telepresenceAdapter = await perspective.getTelepresenceAdapter()
                if(!telepresenceAdapter) {  throw new Error(`Neighbourhood ${perspective.sharedUrl} has no Telepresence Adapter.`) }
                const payloadExpression = signPerspectiveDeep(payload)
                await telepresenceAdapter!.sendSignal(remoteAgentDid, payloadExpression)
                return true
            },

            //@ts-ignore
            neighbourhoodSendBroadcast: async (args, context) => {
                const { perspectiveUUID, payload } = args
                const perspective = core.perspectivesController.perspective(perspectiveUUID)
                if(!perspective) {  throw new Error(`Perspective not found: ${perspectiveUUID}`) }
                checkLinkLanguageInstalled(perspective)
                const telepresenceAdapter = await perspective.getTelepresenceAdapter()
                if(!telepresenceAdapter) {  throw new Error(`Neighbourhood ${perspective.sharedUrl} has no Telepresence Adapter.`) }
                const payloadExpression = AGENT.createSignedExpression(payload)
                await telepresenceAdapter!.sendBroadcast(payloadExpression)
                return true
            },

            //@ts-ignore
            neighbourhoodSendBroadcastU: async (args, context) => {
                const { perspectiveUUID, payload } = args
                const perspective = core.perspectivesController.perspective(perspectiveUUID)
                if(!perspective) {  throw new Error(`Perspective not found: ${perspectiveUUID}`) }
                checkLinkLanguageInstalled(perspective)
                const telepresenceAdapter = await perspective.getTelepresenceAdapter()
                if(!telepresenceAdapter) {  throw new Error(`Neighbourhood ${perspective.sharedUrl} has no Telepresence Adapter.`) }
                const payloadExpression = signPerspectiveDeep(payload)
                await telepresenceAdapter!.sendBroadcast(payloadExpression)
                return true
            },

            //@ts-ignore
            perspectiveAdd: async (args, context) => {
                const { name } = args;
                return await core.perspectivesController.add(name)
            },
            //@ts-ignore
            perspectiveAddLink: async (args, context) => {
                let { uuid, link, status } = args
                if (status == null) {
                    status = 'shared'
                };
                const perspective = core.perspectivesController.perspective(uuid)
                return await perspective.addLink(link, status)
            },
            //@ts-ignore
            perspectiveAddLinks: async (args, context, info) => {
                const { uuid, links, status } = args
                const perspective = core.perspectivesController.perspective(uuid)
                return await perspective.addLinks(links, status)
            },
            //@ts-ignore
            perspectiveAddLinkExpression: async (args, context) => {
                let { uuid, link, status } = args
                if (status == null) {
                    status = 'shared'
                };
                const perspective = core.perspectivesController.perspective(uuid)
                return await perspective.addLink(link, status)
            },
            //@ts-ignore
            perspectiveRemove: async (args, context) => {
                const { uuid } = args
                let removeStatus = await core.perspectivesController.remove(uuid)
                return removeStatus
            },
            //@ts-ignore
            perspectiveRemoveLink: async (args, context) => {
                // console.log("GQL| removeLink:", args)
                const { uuid, link } = args
                const perspective = core.perspectivesController.perspective(uuid)
                await perspective.removeLink(link)
                return true
            },
            //@ts-ignore
            perspectiveRemoveLinks: async (args, context) => {
                const { uuid, links } = args
                const perspective = core.perspectivesController.perspective(uuid)
                return await perspective.removeLinks(links)
            },
            //@ts-ignore
            perspectiveLinkMutations: async (args, context, info) => {
                const { uuid, mutations, status } = args
                const perspective = core.perspectivesController.perspective(uuid)
                return await perspective.linkMutations(mutations, status)
            },
            //@ts-ignore
            perspectiveUpdate: async (args, context) => {
                const { uuid, name } = args
                return await core.perspectivesController.update(uuid, name);
            },
            //@ts-ignore
            perspectiveUpdateLink: async (args, context) => {
                const { uuid, oldLink, newLink } = args
                const perspective = core.perspectivesController.perspective(uuid)
                return await perspective.updateLink(oldLink, newLink)
            },
            //@ts-ignore
            perspectiveAddSdna: async (args, context) => {
                const { uuid, name, sdnaCode, sdnaType } = args
                const perspective = core.perspectivesController.perspective(uuid)
                return await perspective.addSdna(name, sdnaCode, sdnaType)
            },
=======
            runtimeOpenLink: (args) => {
                const { url } = args
                console.log("openLinkExtern:", url)
                //shell.openExternal(url)
                return true
            },
            //@ts-ignore
            runtimeQuit: (context) => {
                process.exit(0)
                return true
            },
            //@ts-ignore
            runtimeHcAddAgentInfos: async (args, context) => {
                const { agentInfos } = args
                //@ts-ignore
                const parsed = JSON.parse(agentInfos).map(info => {
                    return {
                        //@ts-ignore
                        agent: Buffer.from(Object.values(info.agent)),
                        //@ts-ignore
                        signature: Buffer.from(Object.values(info.signature)),
                        //@ts-ignore
                        agent_info: Buffer.from(Object.values(info.agent_info))
                    }
                })

                await core.holochainAddAgentInfos(parsed)
                return true
            },
>>>>>>> 61ea7b97

            //@ts-ignore
            runtimeSetStatus: async (args, context) => {
                const { status } = args
                const dmLang = await core.myDirectMessageLanguage()
                await dmLang.directMessageAdapter!.setStatus(status)
                return true
            },

            //@ts-ignore
            runtimeFriendSendMessage: async (args, context) => {
                const { did, message } = args

                const dmLang = await core.friendsDirectMessageLanguage(did)
                if(!dmLang) return false

                let wasSent = false
                let messageExpression
                try {
                    const status = await dmLang.directMessageAdapter!.status()
                    if(status) {
                        messageExpression = await dmLang.directMessageAdapter!.sendP2P(message)
                        wasSent = true
                    } else {
                        throw "Friends seems offline"
                    }
                } catch(e) {
                    messageExpression = await dmLang.directMessageAdapter!.sendInbox(message)
                    wasSent = true
                }

                if(wasSent && messageExpression) {
                    await RUNTIME_SERVICE.addMessageOutbox(did, messageExpression, wasSent)
                }

                return wasSent;
            }

        },

        Agent: {
            //@ts-ignore
            directMessageLanguage: async (agent) => {
                //console.debug("GQL| AGENT.directMessageLanguage:", agent)
                if(agent.directMessageLanguage && agent.directMessageLanguage !== "")
                    return agent.directMessageLanguage
                else {
                    const exprAdapter = core.languageController.getAgentLanguage().expressionAdapter;
                    if (!exprAdapter) {
                        throw Error("Agent language does not have an expression adapter")
                    }
                    const agentExpression = await exprAdapter.get(agent.did)
                    if(agentExpression)
                        return (agentExpression.data as Agent).directMessageLanguage
                    else
                        return null
                }
            },
            //@ts-ignore
            perspective: async (agent) => {
                //console.debug("GQL| AGENT.perspective:", agent)
                if(agent.perspective && agent.perspective !== "")
                    return agent.perspective
                else {
                    const exprAdapter = core.languageController.getAgentLanguage().expressionAdapter;
                    if (!exprAdapter) {
                        throw Error("Agent language does not have an expression adapter")
                    }
                    const agentExpression = await exprAdapter.get(agent.did)
                    if(agentExpression)
                        return (agentExpression.data as Agent).perspective
                    else
                        return null
                }
            }
        }
    }
}<|MERGE_RESOLUTION|>--- conflicted
+++ resolved
@@ -6,14 +6,6 @@
 import { OuterConfig } from '../../main';
 import { getPubSub, tagExpressionSignatureStatus } from '../utils';
 
-<<<<<<< HEAD
-function checkLinkLanguageInstalled(perspective: Perspective) {
-    if(perspective.state != PerspectiveState.Synced && perspective.state != PerspectiveState.LinkLanguageInstalledButNotSynced) {
-        throw new Error(`Perspective ${perspective.uuid}/${perspective.name} does not have a LinkLanguage installed. State is: ${perspective.state}`)
-    }
-}
-=======
->>>>>>> 61ea7b97
 
 export function createResolvers(core: Ad4mCore, config: OuterConfig) {
 
@@ -234,72 +226,6 @@
                 if(args.filter && args.filter !== '') filter = args.filter
                 return core.languageController.filteredLanguageRefs(filter)
             },
-<<<<<<< HEAD
-
-            //@ts-ignore
-            neighbourhoodOtherAgents: async (args, context) => {
-                const { perspectiveUUID } = args
-                const perspective = core.perspectivesController.perspective(perspectiveUUID)
-                if(!perspective) {  throw new Error(`Perspective not found: ${perspectiveUUID}`) }
-                checkLinkLanguageInstalled(perspective)
-                return await perspective.othersInNeighbourhood()
-            },
-
-            //@ts-ignore
-            neighbourhoodHasTelepresenceAdapter: async (args, context) => {
-                const { perspectiveUUID } = args
-                const perspective = core.perspectivesController.perspective(perspectiveUUID)
-                if(!perspective) {  throw new Error(`Perspective not found: ${perspectiveUUID}`) }
-                checkLinkLanguageInstalled(perspective)
-                const telepresenceAdapter = await perspective.getTelepresenceAdapter()
-                return telepresenceAdapter != undefined
-            },
-
-            //@ts-ignore
-            neighbourhoodOnlineAgents: async (args, context) => {
-                const { perspectiveUUID } = args
-                const perspective = core.perspectivesController.perspective(perspectiveUUID)
-                if(!perspective) {  throw new Error(`Perspective not found: ${perspectiveUUID}`) }
-                checkLinkLanguageInstalled(perspective)
-                const telepresenceAdapter = await perspective.getTelepresenceAdapter()
-                if(!telepresenceAdapter) {  throw new Error(`Neighbourhood ${perspective.sharedUrl} has no Telepresence Adapter.`) }
-                return await perspective!.getOnlineAgents();
-            },
-
-            //@ts-ignore
-            perspective: (args, context) => {
-                const id = args.uuid
-                let perspective = core.perspectivesController.perspectiveID(id);
-                if (perspective == undefined) {
-                    return null;
-                } else {
-                    return perspective
-                }
-            },
-            //@ts-ignore
-            perspectiveQueryLinks: async (args, context) => {
-                const { uuid, query } = args
-                const perspective = core.perspectivesController.perspective(uuid)
-                //console.log("querying on", perspective, query, uuid);
-                return await perspective.getLinks(query)
-            },
-            //@ts-ignore
-            perspectiveQueryProlog: async (args, context) => {
-                const { uuid, query } = args
-                const perspective = core.perspectivesController.perspective(uuid)
-                return JSON.stringify(await perspective.prologQuery(query))
-            },
-            //@ts-ignore
-            perspectiveSnapshot: async (args, context) => {
-                const id = args.uuid
-                return await core.perspectivesController.perspectiveSnapshot(id)
-            },
-            //@ts-ignore
-            perspectives: (context) => {
-                return core.perspectivesController.allPerspectiveHandles()
-            },
-=======
->>>>>>> 61ea7b97
             //@ts-ignore
             agentGetEntanglementProofs: () => {
                 return core.entanglementProofController.getEntanglementProofs();
@@ -395,22 +321,11 @@
                         console.log("Holochain service not initialized. Initializing...")
                         // @ts-ignore
                         const {hcPortAdmin, connectHolochain, hcPortApp, hcUseLocalProxy, hcUseMdns, hcUseProxy, hcUseBootstrap, hcProxyUrl, hcBootstrapUrl} = config;
-<<<<<<< HEAD
-                        if (args.holochain === "true") {
-                            await core.initHolochain({ hcPortAdmin, hcPortApp, hcUseLocalProxy, hcUseMdns, hcUseProxy, hcUseBootstrap, passphrase: args.passphrase, hcProxyUrl, hcBootstrapUrl });
-                        }
-                        await core.waitForAgent();
-                        core.initControllers()
-                        await core.initLanguages()
-
-                        console.log("\x1b[32m", "AD4M init complete", "\x1b[0m");
-=======
                         await core.initHolochain({ hcPortAdmin, hcPortApp, hcUseLocalProxy, hcUseMdns, hcUseProxy, hcUseBootstrap, passphrase: args.passphrase, hcProxyUrl, hcBootstrapUrl });
                     } else {
                         console.log("Holo service already initialized")
->>>>>>> 61ea7b97
-                    }
-   
+                    }
+
                     await core.waitForAgent();
                     core.initControllers()
                     await core.initLanguages()
@@ -525,183 +440,6 @@
                 return true
             },
             //@ts-ignore
-<<<<<<< HEAD
-            neighbourhoodJoinFromUrl: async (args, context) => {
-                const { url } = args;
-                try{
-                    return await core.installNeighbourhood(url);
-                } catch(e) {
-                    console.error(`Error while trying to join neighbourhood '${url}':`, e)
-                    throw e
-                }
-
-            },
-            //@ts-ignore
-            neighbourhoodPublishFromPerspective: async (args, context) => {
-                const { linkLanguage, meta, perspectiveUUID } = args
-                const perspective = core.perspectivesController.perspective(perspectiveUUID)
-                if(perspective.neighbourhood && perspective.sharedUrl)
-                    throw new Error(`Perspective ${perspective.name} (${perspective.uuid}) is already shared`);
-
-                try{
-                    return await core.neighbourhoodPublishFromPerspective(perspectiveUUID, linkLanguage, meta)
-                } catch(e) {
-                    console.error(`Error while trying to publish:`, e)
-                    throw e
-                }
-            },
-
-            //@ts-ignore
-            neighbourhoodSetOnlineStatus: async (args, context) => {
-                const { perspectiveUUID, status } = args
-                const perspective = core.perspectivesController.perspective(perspectiveUUID)
-                if(!perspective) {  throw new Error(`Perspective not found: ${perspectiveUUID}`) }
-                checkLinkLanguageInstalled(perspective)
-                const telepresenceAdapter = await perspective.getTelepresenceAdapter()
-                if(!telepresenceAdapter) {  throw new Error(`Neighbourhood ${perspective.sharedUrl} has no Telepresence Adapter.`) }
-                const statusExpression = AGENT.createSignedExpression(status)
-                await telepresenceAdapter!.setOnlineStatus(statusExpression)
-                return true
-            },
-
-            //@ts-ignore
-            neighbourhoodSetOnlineStatusU: async (args, context) => {
-                const { perspectiveUUID, status } = args
-                const perspective = core.perspectivesController.perspective(perspectiveUUID)
-                if(!perspective) {  throw new Error(`Perspective not found: ${perspectiveUUID}`) }
-                checkLinkLanguageInstalled(perspective)
-                const telepresenceAdapter = await perspective.getTelepresenceAdapter()
-                if(!telepresenceAdapter) {  throw new Error(`Neighbourhood ${perspective.sharedUrl} has no Telepresence Adapter.`) }
-                const statusExpression = signPerspectiveDeep(status)
-                await telepresenceAdapter!.setOnlineStatus(statusExpression)
-                return true
-            },
-
-            //@ts-ignore
-            neighbourhoodSendSignal: async (args, context) => {
-                const { perspectiveUUID, remoteAgentDid, payload } = args
-                const perspective = core.perspectivesController.perspective(perspectiveUUID)
-                if(!perspective) {  throw new Error(`Perspective not found: ${perspectiveUUID}`) }
-                checkLinkLanguageInstalled(perspective)
-                const telepresenceAdapter = await perspective.getTelepresenceAdapter()
-                if(!telepresenceAdapter) {  throw new Error(`Neighbourhood ${perspective.sharedUrl} has no Telepresence Adapter.`) }
-                const payloadExpression = AGENT.createSignedExpression(payload)
-                await telepresenceAdapter!.sendSignal(remoteAgentDid, payloadExpression)
-                return true
-            },
-
-            //@ts-ignore
-            neighbourhoodSendSignalU: async (args, context) => {
-                const { perspectiveUUID, remoteAgentDid, payload } = args
-                const perspective = core.perspectivesController.perspective(perspectiveUUID)
-                if(!perspective) {  throw new Error(`Perspective not found: ${perspectiveUUID}`) }
-                checkLinkLanguageInstalled(perspective)
-                const telepresenceAdapter = await perspective.getTelepresenceAdapter()
-                if(!telepresenceAdapter) {  throw new Error(`Neighbourhood ${perspective.sharedUrl} has no Telepresence Adapter.`) }
-                const payloadExpression = signPerspectiveDeep(payload)
-                await telepresenceAdapter!.sendSignal(remoteAgentDid, payloadExpression)
-                return true
-            },
-
-            //@ts-ignore
-            neighbourhoodSendBroadcast: async (args, context) => {
-                const { perspectiveUUID, payload } = args
-                const perspective = core.perspectivesController.perspective(perspectiveUUID)
-                if(!perspective) {  throw new Error(`Perspective not found: ${perspectiveUUID}`) }
-                checkLinkLanguageInstalled(perspective)
-                const telepresenceAdapter = await perspective.getTelepresenceAdapter()
-                if(!telepresenceAdapter) {  throw new Error(`Neighbourhood ${perspective.sharedUrl} has no Telepresence Adapter.`) }
-                const payloadExpression = AGENT.createSignedExpression(payload)
-                await telepresenceAdapter!.sendBroadcast(payloadExpression)
-                return true
-            },
-
-            //@ts-ignore
-            neighbourhoodSendBroadcastU: async (args, context) => {
-                const { perspectiveUUID, payload } = args
-                const perspective = core.perspectivesController.perspective(perspectiveUUID)
-                if(!perspective) {  throw new Error(`Perspective not found: ${perspectiveUUID}`) }
-                checkLinkLanguageInstalled(perspective)
-                const telepresenceAdapter = await perspective.getTelepresenceAdapter()
-                if(!telepresenceAdapter) {  throw new Error(`Neighbourhood ${perspective.sharedUrl} has no Telepresence Adapter.`) }
-                const payloadExpression = signPerspectiveDeep(payload)
-                await telepresenceAdapter!.sendBroadcast(payloadExpression)
-                return true
-            },
-
-            //@ts-ignore
-            perspectiveAdd: async (args, context) => {
-                const { name } = args;
-                return await core.perspectivesController.add(name)
-            },
-            //@ts-ignore
-            perspectiveAddLink: async (args, context) => {
-                let { uuid, link, status } = args
-                if (status == null) {
-                    status = 'shared'
-                };
-                const perspective = core.perspectivesController.perspective(uuid)
-                return await perspective.addLink(link, status)
-            },
-            //@ts-ignore
-            perspectiveAddLinks: async (args, context, info) => {
-                const { uuid, links, status } = args
-                const perspective = core.perspectivesController.perspective(uuid)
-                return await perspective.addLinks(links, status)
-            },
-            //@ts-ignore
-            perspectiveAddLinkExpression: async (args, context) => {
-                let { uuid, link, status } = args
-                if (status == null) {
-                    status = 'shared'
-                };
-                const perspective = core.perspectivesController.perspective(uuid)
-                return await perspective.addLink(link, status)
-            },
-            //@ts-ignore
-            perspectiveRemove: async (args, context) => {
-                const { uuid } = args
-                let removeStatus = await core.perspectivesController.remove(uuid)
-                return removeStatus
-            },
-            //@ts-ignore
-            perspectiveRemoveLink: async (args, context) => {
-                // console.log("GQL| removeLink:", args)
-                const { uuid, link } = args
-                const perspective = core.perspectivesController.perspective(uuid)
-                await perspective.removeLink(link)
-                return true
-            },
-            //@ts-ignore
-            perspectiveRemoveLinks: async (args, context) => {
-                const { uuid, links } = args
-                const perspective = core.perspectivesController.perspective(uuid)
-                return await perspective.removeLinks(links)
-            },
-            //@ts-ignore
-            perspectiveLinkMutations: async (args, context, info) => {
-                const { uuid, mutations, status } = args
-                const perspective = core.perspectivesController.perspective(uuid)
-                return await perspective.linkMutations(mutations, status)
-            },
-            //@ts-ignore
-            perspectiveUpdate: async (args, context) => {
-                const { uuid, name } = args
-                return await core.perspectivesController.update(uuid, name);
-            },
-            //@ts-ignore
-            perspectiveUpdateLink: async (args, context) => {
-                const { uuid, oldLink, newLink } = args
-                const perspective = core.perspectivesController.perspective(uuid)
-                return await perspective.updateLink(oldLink, newLink)
-            },
-            //@ts-ignore
-            perspectiveAddSdna: async (args, context) => {
-                const { uuid, name, sdnaCode, sdnaType } = args
-                const perspective = core.perspectivesController.perspective(uuid)
-                return await perspective.addSdna(name, sdnaCode, sdnaType)
-            },
-=======
             runtimeOpenLink: (args) => {
                 const { url } = args
                 console.log("openLinkExtern:", url)
@@ -731,7 +469,6 @@
                 await core.holochainAddAgentInfos(parsed)
                 return true
             },
->>>>>>> 61ea7b97
 
             //@ts-ignore
             runtimeSetStatus: async (args, context) => {
