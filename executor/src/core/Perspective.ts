import { Agent, Expression, Neighbourhood, LinkExpression, LinkExpressionInput, LinkInput, LanguageRef, PerspectiveHandle, Literal, PerspectiveDiff, parseExprUrl, Perspective as Ad4mPerspective, LinkMutations, LinkExpressionMutations, Language, LinkSyncAdapter, TelepresenceAdapter, OnlineAgent } from "@perspect3vism/ad4m"
import { Link, linkEqual, LinkQuery, PerspectiveState } from "@perspect3vism/ad4m";
import { SHA3 } from "sha3";
import type AgentService from "./agent/AgentService";
import type LanguageController from "./LanguageController";
import * as PubSub from './graphQL-interface/PubSub'
import type PerspectiveContext from "./PerspectiveContext"
import PrologInstance from "./PrologInstance";
import { MainConfig } from "./Config";
import { Mutex } from 'async-mutex'
import { DID } from "@perspect3vism/ad4m/lib/src/DID";
import { PerspectivismDb } from "./db";

type PerspectiveSubscription = {
    perspective: PerspectiveHandle,
    link: LinkExpression
}

const maxRetries = 10;
const backoffStep = 200;

export default class Perspective {
    name?: string;
    uuid?: string;
    author?: Agent;
    timestamp?: string;
    neighbourhood?: Neighbourhood;
    sharedUrl?: string;
    createdFromJoin: boolean;
    isFastPolling: boolean;
    state: PerspectiveState = PerspectiveState.Private;
    retries: number = 0;

    #db: PerspectivismDb;
    #agent: AgentService;
    #languageController?: LanguageController
    #pubsub: any
    #config?: MainConfig;

    #prologEngine: PrologInstance|null
    #prologNeedsRebuild: boolean
    #pollingInterval: any;
    #prologMutex: Mutex

    constructor(id: PerspectiveHandle, context: PerspectiveContext, neighbourhood?: Neighbourhood, createdFromJoin?: boolean, state?: PerspectiveState) {
        this.updateFromId(id)
        this.createdFromJoin = false;
        this.isFastPolling = false;
        this.state = state || PerspectiveState.Private;

        if (neighbourhood) {
            this.neighbourhood = neighbourhood
            if (createdFromJoin) {
                this.createdFromJoin = createdFromJoin;
            };
        };

        this.#db = context.db
        this.#agent = context.agentService!
        this.#languageController = context.languageController!
        this.#config = context.config;

        this.#pubsub = PubSub.get()
        this.#prologEngine = null
        this.#prologNeedsRebuild = true

        this.#pubsub.subscribe(PubSub.LINK_ADDED_TOPIC, ({ perspective }: PerspectiveSubscription) => {
            if (perspective.uuid === this.uuid) {
                this.#prologNeedsRebuild = true
            }
        })

        this.#pubsub.subscribe(PubSub.LINK_REMOVED_TOPIC, ({ perspective }: PerspectiveSubscription) => {
            if (perspective.uuid === this.uuid) {
                this.#prologNeedsRebuild = true
            }
        })

        this.#pubsub.subscribe(PubSub.LINK_UPDATED_TOPIC, ({ perspective }: PerspectiveSubscription) => {
            if (perspective.uuid === this.uuid) {
                this.#prologNeedsRebuild = true
            }
        })

        const that = this

        process.on("SIGINT", () => {
            that.#prologEngine?.close()
            clearInterval(this.#pollingInterval);
        });

        if (this.neighbourhood) {
            // setup polling loop for Perspectives with a linkLanguage
            this.setupSyncSignals(3000);

            // Handle join differently so we wait before publishing diffs until we have seen
            // a first foreign revision. Otherwise we will never use snaphshots and make the
            // diff graph complex.
            if(this.createdFromJoin) {
                try {
                    this.getCurrentRevision().then(revision => {
                        // if revision is null, then we are not connected to the network yet
                        // Set the state to LinkLanguageInstalledButNotSynced so we will keep
                        // link additions as pending until we are synced
                        if(!revision) {
                            this.setupPendingDiffsPublishing(5000);
                        }
                    })
                } catch (e) {
                    console.error(`Perspective.constructor(): NH [${this.sharedUrl}] (${this.name}): Got error when trying to get current revision: ${e}`);
                }
            }
        }

        this.#prologMutex = new Mutex()
    }

    async updatePerspectiveState(state: PerspectiveState) {
        if (this.state != state) {
            await this.#pubsub.publish(PubSub.PERSPECTIVE_SYNC_STATE_CHANGE, {state, uuid: this.uuid})
            this.state = state
        }
    }

<<<<<<< HEAD
    async setupSyncSignals(intervalMs: number) {
        try {
            await this.callLinksAdapter("sync");
        } catch(e) {
            console.error(`Perspective.setupSyncSignals(): NH [${this.sharedUrl}] (${this.name}): Got error when sending sync signals: ${e}`);
        }
        await sleep(intervalMs);
        this.setupSyncSignals(intervalMs);
=======
    async setupFullRenderSync(intervalMs: number) {
        return setInterval(async () => {
            if(this.state === PerspectiveState.Synced) {
                try {
                    await this.syncWithSharingAdapter();
                } catch(e) {
                    console.error(`Perspective.setupFullRenderSync(): NH [${this.sharedUrl}] (${this.name}): Got error when trying to do full render sync with sharing adapter: ${e}`);
                }
            } else {
                console.log(`Perspective.setupFullRenderSync(): NH [${this.sharedUrl}] (${this.name}): Omitting full render sync since perspective is not synced yet`);
            }
        }, intervalMs);
    }

    async setupSyncSingals(intervalMs: number) {
        return setInterval(async () => {
            try {
                await this.callLinksAdapter("sync");
            } catch(e) {
                console.error(`Perspective.setupSyncSingals(): NH [${this.sharedUrl}] (${this.name}): Got error when sending sync signals: ${e}`);
            }
        }, intervalMs);
>>>>>>> 11483fc2
    }

    async setupPendingDiffsPublishing(intervalMs: number) {
        let pendingGotPublished = false;

        let pendingDiffsInterval = setInterval(async () => {
            if(this.state == PerspectiveState.LinkLanguageFailedToInstall) {
                try {
                    await this.getLinksAdapter()
                } catch(e) {
                    console.error(`Perspective.setupPendingDiffsPublishing(): NH [${this.sharedUrl}] (${this.name}): Got error when trying to install link language: ${e}`);
                }
            }
<<<<<<< HEAD
        }
        
        try {
            // If LinkLanguage is connected/synced (otherwise currentRevision would be null)...
            if (await this.getCurrentRevision()) {
                //Let's check if we have unpublished diffs:
                const mutations = this.#db.getPendingDiffs(this.uuid);
                if(mutations && mutations.length > 0) {
                    // If we do, collect them...
                    const batchedMutations = {
                        additions: [],
                        removals: []
                    } as PerspectiveDiff
                    for(const mutation of mutations) {
                        for (const addition of mutation.additions) {
                            batchedMutations.additions.push(addition);
                        }
                        for (const removal of mutation.removals) {
                            batchedMutations.removals.push(removal);
                        }
=======
            
            try {
                // If LinkLanguage is connected/synced (otherwise currentRevision would be null)...
                if (await this.getCurrentRevision()) {
                    //TODO; once we have more data information coming from the link language, correctly determine when to mark perspective as synced
                    this.updatePerspectiveState(PerspectiveState.Synced);
                    //Let's check if we have unpublished diffs:
                    const mutations = await this.#db.getPendingDiffs(this.uuid!);
                    if (mutations.additions.length > 0 || mutations.removals.length > 0) {                        
                        // ...publish them...
                        await this.callLinksAdapter('commit', mutations);
                        // ...and clear the temporary storage
                        await this.#db.clearPendingDiffs(this.uuid!);
                        pendingGotPublished = true;
>>>>>>> 11483fc2
                    }
                }
            } catch (e) {
                console.warn(`Perspective.setupPendingDiffsPublishing(): NH [${this.sharedUrl}] (${this.name}): Got error when trying to repulish pending diffs. Error: ${e}`, e);
            }

            if(pendingGotPublished) {
                clearInterval(pendingDiffsInterval);
            }
        }, intervalMs);
    }


    setupPolling(intervalMs: number) {
        return setInterval(
            async () => {
                try {
                    let madeSync = false;
                    // If LinkLanguage is connected/synced (otherwise currentRevision would be null)...
                    const currentRevision = await this.getCurrentRevision();
                    if (currentRevision) {
                        madeSync = true;
                        //Let's check if we have unpublished diffs:
                        const mutations = await this.#db.getPendingDiffs(this.uuid!);
                        if (mutations.additions.length > 0 || mutations.removals.length > 0) {                        
                            // ...publish them...
                            await this.callLinksAdapter('commit', mutations);
                            // ...and clear the temporary storage
                            await this.#db.clearPendingDiffs(this.uuid!);
                        }
                        
                        //If we are fast polling (since we have not seen any changes) and we see changes, we can slow down the polling
                        if(this.isFastPolling && madeSync) {
                            this.isFastPolling = false;
                            clearInterval(this.#pollingInterval);
                            this.#pollingInterval = this.setupPolling(30000);
                        }
                    }

                } catch (e) {
                    console.warn(`Perspective.constructor(): NH [${this.sharedUrl}] (${this.name}): Got error when trying to check sync on linksAdapter. Error: ${e}`, e);
                }
            },
            intervalMs
        );
    }


    plain(): PerspectiveHandle {
        const { name, uuid, author, timestamp, sharedUrl, neighbourhood } = this
        return JSON.parse(JSON.stringify({
            name, uuid, author, timestamp, sharedUrl, neighbourhood
        }))
    }

    updateFromId(id: PerspectiveHandle) {
        this.name = id.name
        this.uuid = id.uuid
        if(id.sharedUrl) this.sharedUrl = id.sharedUrl
        if(id.neighbourhood) this.neighbourhood = id.neighbourhood
    }

    linkToExpression(link: Link): Expression {
        return this.#agent.createSignedExpression(link)
    }

    ensureLinkExpression(maybeLink: any): Expression {
        if(maybeLink.author && maybeLink.timestamp && maybeLink.data) {
            return maybeLink as LinkExpression
        }

        if(maybeLink.target) {
            return this.linkToExpression(maybeLink)
        }

        throw new Error(`NH [${this.sharedUrl}] (${this.name}): Object is neither Link nor Expression: ${JSON.stringify(maybeLink)}`)
    }

    private async getLinksAdapter(): Promise<LinkSyncAdapter | undefined> {
        if(!this.neighbourhood || !this.neighbourhood.linkLanguage) {
            //console.warn("Perspective.callLinksAdapter: Did not find neighbourhood or linkLanguage for neighbourhood on perspective, returning empty array")
            return undefined;
        }
        const address = this.neighbourhood!.linkLanguage;

        try {
            if (this.state === PerspectiveState.LinkLanguageFailedToInstall) {
                if (this.retries === maxRetries) {
                    throw new Error("Perspective.getLinksAdapter: Skipping fetching of linkLanguage since we have tried and failed before...");
                }
                console.log("Perspective.getLinksAdapter: Waiting backingoff before trying to fetch linkLanguage again...")
                await sleep(this.retries * backoffStep);
            }
            const linksAdapter = await this.#languageController!.getLinksAdapter({address} as LanguageRef);
            if(linksAdapter) {
                return linksAdapter;
            } else {
                console.error(`NH [${this.sharedUrl}] (${this.name}) LinksSharingLanguage`, address, "set in perspective '"+this.name+"' not installed!")
                return undefined;
            }
        } catch (e) {
            this.updatePerspectiveState(PerspectiveState.LinkLanguageFailedToInstall);
            this.retries++;
            throw e;
        }
    }

    private renderLinksAdapter(): Promise<Ad4mPerspective> {
        if(!this.neighbourhood || !this.neighbourhood.linkLanguage) {
            //console.warn("Perspective.callLinksAdapter: Did not find neighbourhood or linkLanguage for neighbourhood on perspective, returning empty array")
            return Promise.resolve(new Ad4mPerspective([]))
        }
        return new Promise(async (resolve, reject) => {
            try {
                const linksAdapter = await this.getLinksAdapter();
                if(linksAdapter) {
                    const timeout = setTimeout(() => reject(Error(`NH [${this.sharedUrl}] (${this.name}): LinkLanguage took to long to respond, timeout at 20000ms`)), 20000)
                    //console.debug(`Calling linksAdapter.${functionName}(${JSON.stringify(args)})`)
                    const result = await linksAdapter.render();
                    clearTimeout(timeout)
                    //console.debug("Got result:", result)
                    resolve(result)
                } else {
                    // TODO: request install
                    resolve(new Ad4mPerspective([]))
                }
            } catch(e) {
                console.error(`NH [${this.sharedUrl}] (${this.name}): Error while trying to call links adapter: ${e}`)
                reject(e)
            }
        })
    }

    //@ts-ignore
    private callLinksAdapter(functionName: string, ...args): Promise<PerspectiveDiff> {
        if(!this.neighbourhood || !this.neighbourhood.linkLanguage) {
            //console.warn("Perspective.callLinksAdapter: Did not find neighbourhood or linkLanguage for neighbourhood on perspective, returning empty array")
            return Promise.resolve({
                additions: [],
                removals: []
            })
        }

        return new Promise(async (resolve, reject) => {
            try {
                const linksAdapter = await this.getLinksAdapter();
                if(linksAdapter) {
                    const timeout = setTimeout(() => reject(Error(`NH [${this.sharedUrl}] (${this.name}): LinkLanguage took to long to respond, timeout at 20000ms`)), 20000)
                    console.debug(`NH [${this.sharedUrl}] (${this.name}): Calling linksAdapter.${functionName}(${JSON.stringify(args).substring(0, 50)})`)
                    //@ts-ignore
                    const result = await linksAdapter[functionName](...args)
                    //console.debug("Got result:", result)
                    clearInterval(timeout);
                    resolve(result)
                } else {
                    // TODO: request install
                    resolve({
                        additions: [],
                        removals: []
                    })
                }
            } catch(e) {
                console.error(`NH [${this.sharedUrl}] (${this.name}): Error while trying to call links adapter:`, e)
                reject(e)
            }
        })
    }

    private getCurrentRevision(): Promise<string | null> {
        if(!this.neighbourhood || !this.neighbourhood.linkLanguage) {
            return Promise.resolve(null)
        }

        return new Promise(async (resolve, reject) => {
            try {
                const linksAdapter = await this.getLinksAdapter();
                if(linksAdapter) {
                    const timeout = setTimeout(() => reject(Error(`NH [${this.sharedUrl}] (${this.name}): LinkLanguage took to long to respond, timeout at 20000ms`)), 20000);
                    let currentRevisionString = await linksAdapter.currentRevision();
                    clearInterval(timeout);

                    if(!currentRevisionString) {
                        resolve(null)
                        return
                    }

                    if(typeof(currentRevisionString) != 'string') {
                        //@ts-ignore
                        currentRevisionString = currentRevisionString.toString()
                    }

                    currentRevisionString = currentRevisionString.trim()
                    if(currentRevisionString.length == 0) {
                        resolve(null)
                    } else {
                        resolve(currentRevisionString)
                    }

                } else {
                    // TODO: request install
                    resolve(null)
                }
            } catch(e) {
                console.error(`NH [${this.sharedUrl}] (${this.name}): Error while trying to call links adapter: ${e}`)
                reject(e)
            }
        })
    }

    private async commit(diff: PerspectiveDiff): Promise<PerspectiveDiff | null> {
        if(!this.neighbourhood || !this.neighbourhood.linkLanguage) {
            return null;
        }

        let canCommit = false;
        if (!this.createdFromJoin){
            //If current agent created neighbourhood, then we should always be allowed to commit
            canCommit = true;
        } else {
            //We did not create the neighbourhood, so we should check if we already have some data sync'd before making a commit
            if (await this.getCurrentRevision()) {
                canCommit = true;
            }
        }

        if (canCommit) {
            //Call the links adapter to commit the diff
            const returnedDiff = await this.callLinksAdapter('commit', diff);
            return returnedDiff;
        } else {
            return null;
        }
    }

    async syncWithSharingAdapter() {
        const localLinks = await this.#db.getAllLinks(this.uuid!);
        const remoteLinks = await this.renderLinksAdapter()
        const includes = (link: LinkExpression, list: LinkExpression[]) => {
            return undefined !== list.find(e =>
                JSON.stringify(e.author) === JSON.stringify(link.author) &&
                e.timestamp === link.timestamp &&
                e.data.source === link.data.source &&
                e.data.target === link.data.target &&
                e.data.predicate === link.data.predicate
                )
        }
        let linksToCommit = [];
        for(const l of localLinks) {
            if(!includes(l, remoteLinks.links)) {
                linksToCommit.push(l);
            }
        }
        if (linksToCommit.length > 0) {
            await this.callLinksAdapter("commit", {additions: linksToCommit, removals: []})
        }

        await this.#db.addManyLinks(this.uuid!, remoteLinks.links);
    }

    async othersInNeighbourhood(): Promise<DID[]> {
        const linksAdapter = await this.getLinksAdapter();
        if(!linksAdapter) { throw new Error("No links adapter when trying to get others in Neighbourhood") }
        const others = await linksAdapter.others() || []
        // Filter out nulls
        return others.filter(o => o)
    }

    async getTelepresenceAdapter(): Promise<TelepresenceAdapter | null> {
        if(!this.getLinksAdapter()) {
            return null;
        }
        const address = this.neighbourhood!.linkLanguage;
        const telepresenceAdapter = await this.#languageController!.getTelepresenceAdapter({address} as LanguageRef);
        return telepresenceAdapter
    }

    async getOnlineAgents(): Promise<OnlineAgent[]> {
        const telepresenceAdapter = await this.getTelepresenceAdapter()
        if(!telepresenceAdapter) {  throw new Error(`Neighbourhood ${this.sharedUrl} has no Telepresence Adapter.`) }
        const onlineAgents = await telepresenceAdapter!.getOnlineAgents() || []
        for (const onlineAgent of onlineAgents) {
            if (onlineAgent.status) {
                await this.#languageController?.tagPerspectiveExpressionSignatureStatus(onlineAgent.status);
            }
        }
        // Filter out nulls
        return onlineAgents.filter(o => o)
    }

    async addLink(link: LinkInput | LinkExpressionInput): Promise<LinkExpression> {
        const linkExpression = this.ensureLinkExpression(link);
        const diff = {
            additions: [linkExpression],
            removals: []
        } as PerspectiveDiff
        const addLink = await this.commit(diff);

        if (!addLink) {
            await this.#db.addPendingDiff(this.uuid!, diff);
        }

        await this.#db.addLink(this.uuid!, linkExpression);
        this.#prologNeedsRebuild = true;
        let perspectivePlain = this.plain();
        this.#pubsub.publish(PubSub.LINK_ADDED_TOPIC, {
            perspective: perspectivePlain,
            link: linkExpression
        })

        return linkExpression
    }

    async addLinks(links: (LinkInput | LinkExpressionInput)[]): Promise<LinkExpression[]> {
        const linkExpressions = links.map(l => this.ensureLinkExpression(l));
        const diff = {
            additions: linkExpressions,
            removals: []
        } as PerspectiveDiff
        const addLinks = await this.commit(diff);

        if (!addLinks) {
            await this.#db.addPendingDiff(this.uuid!, diff);
        }

        await this.#db.addManyLinks(this.uuid!, linkExpressions);
        this.#prologNeedsRebuild = true;
        let perspectivePlain = this.plain();
        for (const link of linkExpressions) {
            this.#pubsub.publish(PubSub.LINK_ADDED_TOPIC, {
                perspective: perspectivePlain,
                link: link
            })
        };

        return linkExpressions
    }

    async removeLinks(links: LinkInput[]): Promise<LinkExpression[]> {
        const linkExpressions = links.map(l => this.ensureLinkExpression(l));
        const diff = {
            additions: [],
            removals: linkExpressions
        } as PerspectiveDiff
        const removeLinks = await this.commit(diff);

        if (!removeLinks) {
            await this.#db.addPendingDiff(this.uuid!, diff);
        }

        await Promise.all(linkExpressions.map(async l => await this.#db.removeLink(this.uuid!, l)))
        this.#prologNeedsRebuild = true;
        for (const link of linkExpressions) {
            this.#pubsub.publish(PubSub.LINK_REMOVED_TOPIC, {
                perspective: this.plain(),
                link: link
            })
        };

        return linkExpressions
    }

    async linkMutations(mutations: LinkMutations): Promise<LinkExpressionMutations> {
        const diff = {
            additions: mutations.additions.map(l => this.ensureLinkExpression(l)),
            removals: mutations.removals.map(l => this.ensureLinkExpression(l))
        };
        const mutation = await this.commit(diff);

        if (!mutation) {
            await this.#db.addPendingDiff(this.uuid!, diff);
        };

        await this.#db.addManyLinks(this.uuid!, diff.additions);
        await Promise.all(diff.removals.map(async l => await this.#db.removeLink(this.uuid!, l)));
        this.#prologNeedsRebuild = true;
        for (const link of diff.additions) {
            this.#pubsub.publish(PubSub.LINK_ADDED_TOPIC, {
                perspective: this.plain(),
                link: link
            });
        };
        for (const link of diff.removals) {
            this.#pubsub.publish(PubSub.LINK_REMOVED_TOPIC, {
                perspective: this.plain(),
                link: link
            });
        };

        return diff;
    }

    async updateLink(oldLink: LinkExpressionInput, newLink: LinkInput) {
        const link = await this.#db.getLink(this.uuid!, oldLink);
        if (!link) {
            const allLinks = await this.#db.getAllLinks(this.uuid!);
            console.log("all links", allLinks);
            throw new Error(`NH [${this.sharedUrl}] (${this.name}) Link not found in perspective "${this.plain()}": ${JSON.stringify(oldLink)}`)
        }

        const newLinkExpression = this.ensureLinkExpression(newLink)

        await this.#db.updateLink(this.uuid!, link, newLinkExpression);

        const diff = {
            additions: [newLinkExpression],
            removals: [oldLink]
        } as PerspectiveDiff
        const mutation = await this.commit(diff);

        if (!mutation) {
            await this.#db.addPendingDiff(this.uuid!, diff);
        }

        const perspective = this.plain();
        this.#prologNeedsRebuild = true;
        this.#pubsub.publish(PubSub.LINK_UPDATED_TOPIC, {
            perspective,
            oldLink,
            newLink: newLinkExpression
        });

        return newLinkExpression
    }

    async removeLink(linkExpression: LinkExpressionInput) {
        await this.#db.removeLink(this.uuid!, linkExpression);

        const diff = {
            additions: [],
            removals: [linkExpression]
        } as PerspectiveDiff
        const mutation = await this.commit(diff);
        
        if (!mutation) {
            await this.#db.addPendingDiff(this.uuid!, diff);
        }

        this.#prologNeedsRebuild = true;
        this.#pubsub.publish(PubSub.LINK_REMOVED_TOPIC, {
            perspective: this.plain(),
            link: linkExpression
        })
    }

    async populateLocalLinks(additions: LinkExpression[], removals: LinkExpression[]) {
        if (additions) {
            await this.#db.addManyLinks(this.uuid!, additions);
        }

        if (removals) {
            await Promise.all(removals.map(async (link) => {
                await this.#db.removeLink(this.uuid!, link);
            }))
        }
    }

    private async getLinksLocal(query: LinkQuery): Promise<LinkExpression[]> {
        if(!query || !query.source && !query.predicate && !query.target) {
            return await this.#db.getAllLinks(this.uuid!);
        }

        const reverse = query.fromDate! >= query.untilDate!;

        function fromDateFilter(link: LinkExpression) {
            if (reverse) {
                return new Date(link.timestamp) <= query.fromDate!
            } else {
                return new Date(link.timestamp) >= query.fromDate!
            }
        }

        function untilDateFilter(link: LinkExpression) {
            if (reverse) {
                return new Date(link.timestamp) >= query.untilDate!
            } else {
                return new Date(link.timestamp) <= query.untilDate!
            }
        }

        function limitFilter(results: LinkExpression[]) {
            if (query.limit) {
                const startLimit = reverse ? results.length - query.limit : 0;
                const endLimit = reverse ? (results.length - query.limit) + query.limit : query.limit;
                return results.slice(startLimit, endLimit)
            }

            return results;
        }

        if(query.source) {
            let result = await this.#db.getLinksBySource(this.uuid!, query.source);
            // @ts-ignore
            if(query.target) result = result.filter(l => l.data.target === query.target)
            // @ts-ignore
            if(query.predicate) result = result.filter(l => l.data.predicate === query.predicate)
            //@ts-ignore
            if (query.fromDate) result = result.filter(fromDateFilter)
            // @ts-ignore
            if (query.untilDate) result = result.filter(untilDateFilter)
            result = limitFilter(result);
            return result
        }

        if(query.target) {
            let result = await this.#db.getLinksByTarget(this.uuid!, query.target);
            // @ts-ignore
            if(query.predicate) result = result.filter(l => l.data.predicate === query.predicate)
            //@ts-ignore
            if (query.fromDate) result = result.filter(fromDateFilter)
            //@ts-ignore
            if (query.untilDate) result = result.filter(untilDateFilter)
            result = limitFilter(result);
            return result
        }

        let result = (await this.#db.getAllLinks(this.uuid!)).filter(link => link.data.predicate === query.predicate)
        if (query.limit) result = result.slice(0, query.limit)
        return result
    }

    async getLinks(query: LinkQuery): Promise<LinkExpression[]> {
        // console.debug("getLinks local...")
        const links = await this.getLinksLocal(query)

        const reverse = query.fromDate! >= query.untilDate!;

        let values = Object.values(links).sort((a, b) => {
            return new Date(a.timestamp).getTime() - new Date(b.timestamp).getTime();
        });


        if (query.limit) {
            const startLimit = reverse ? values.length - query.limit : 0;
            const endLimit = reverse ? (values.length - query.limit) + query.limit : query.limit;
            values = values.slice(startLimit, endLimit)
        }

        return values;
    }

    tripleFact(l: LinkExpression): string {
        return `triple("${l.data.source}", "${l.data.predicate}", "${l.data.target}").`
    }

    linkFact(l: LinkExpression): string {
        return `link("${l.data.source}", "${l.data.predicate}", "${l.data.target}", ${new Date(l.timestamp).getTime()}, "${l.author}").`
    }

    async nodeFacts(allLinks: LinkExpression[]): Promise<string[]> {
        //-------------------
        // languageAddress/2
        // languageName/2
        // expressionAddress/2
        //-------------------
        let langAddrs = []
        let langNames = []
        let exprAddrs = []

        let nodes = new Set<string>()
        for(let link of allLinks) {
            if(link.data.source) nodes.add(link.data.source)
            if(link.data.predicate) nodes.add(link.data.predicate)
            if(link.data.target) nodes.add(link.data.target)
        }

        langAddrs.push(":- dynamic languageAddress/2.")
        langAddrs.push(":- discontiguous languageAddress/2.")
        langNames.push(":- dynamic languageName/2.")  
        langNames.push(":- discontiguous languageName/2.")  
        exprAddrs.push(":- dynamic expressionAddress/2.")  
        exprAddrs.push(":- discontiguous expressionAddress/2.")  

        for(let node of nodes) {
            //node.replace('\n', '\n\c')
            try {
                let ref = parseExprUrl(node)
                let lang
                if(!ref.language.name)
                    lang = await this.#languageController?.languageByRef(ref.language)
                else
                    lang = ref.language

                langAddrs.push(`languageAddress("${node}", "${ref.language.address}").`)
                langNames.push(`languageName("${node}", "${lang!.name}").`)
                exprAddrs.push(`expressionAddress("${node}", "${ref.expression}").`)
            } catch(e) {
                //@ts-ignore
                if (!e.message.includes("Language not found by reference")) {
                    console.debug("While creating expressionLanguageFacts:", e)
                }
            }
        }

        return [...langAddrs, ...langNames, ...exprAddrs]
    }

    async addLinkToProlog(link: LinkExpression) {
        this.#prologNeedsRebuild = true
        return

        // Leaving this dead code here to potentially get reactivated in the future.
        // This doesn't work because consult/1 is more intelligent than I had expected,
        // it first removes all old facts&rules to any predicate that it finds again when
        // consulting. So we can just use consult/1 below in `prologQuery` to update the
        // state with no problem.
        // This is fine for now, but if our Prolog program becomes very large because of a
        // large perspective, we might not want to always recreate the whole program file
        // and instead use a different Prolog command to load our changes. Then we might
        // want to surgically only alter the affected links like attempted here...
        //
        //
        //if(this.isSDNALink(link)) {
        //    this.#prologNeedsRebuild = true
        //} else {
        //    let lines = [this.tripleFact(link), ...await this.nodeFacts([link])]
        //    await this.#prologEngine?.consult(lines.join('\n'))
        //}
    }

    async removeLinkFromProlog(link: LinkExpression) {
        this.#prologNeedsRebuild = true
        return

        // See above.
        //
        //if(this.isSDNALink(link)) {
        //    this.#prologNeedsRebuild = true
        //} else {
        //    const fact = this.tripleFact(link)
        //    const factWithoutDot = fact.substring(0, fact.length-1)
        //    await this.#prologEngine?.consult(`retract(${factWithoutDot}).`)
        //}
    }

    isSDNALink(link: LinkExpression): boolean {
        return link.source == 'ad4m://self' && link.predicate == 'ad4m://has_zome'
    }

    async initEngineFacts(): Promise<string> {
        let lines = []

        const allLinks = await this.getLinks(new LinkQuery({}))
        //-------------------
        // triple/3
        // link/5
        //-------------------
        lines.push(":- dynamic triple/3.")
        lines.push(":- discontiguous triple/3.")
        lines.push(":- dynamic link/5.")
        lines.push(":- discontiguous link/5.")  

        for (const link of allLinks) {
            lines.push(this.tripleFact(link));
        }
        for (const link of allLinks) {
            lines.push(this.linkFact(link));
        };

        //-------------------
        // reachable/2
        //-------------------
        lines.push(":- dynamic reachable/2.")
        lines.push(":- discontiguous reachable/2.")  
        lines.push("reachable(A,B) :- triple(A,_,B).")
        lines.push("reachable(A,B) :- triple(A,_,X), reachable(X,B).")

        //-------------------
        // hiddenExpression/1
        //-------------------
        lines.push(":- dynamic hiddenExpression/1.")
        lines.push(":- discontiguous hiddenExpression/1.")



        lines = [...lines, ...await this.nodeFacts(allLinks)]

        //-------------------
        // Social DNA zomes
        //-------------------

        lines.push(":- dynamic register_sdna_flow/2.")
        lines.push(":- dynamic flowable/2.")
        lines.push(":- dynamic flow_state/3.")
        lines.push(":- dynamic start_action/2.")
        lines.push(":- dynamic action/4.")

        lines.push(":- discontiguous register_sdna_flow/2.")
        lines.push(":- discontiguous flowable/2.")
        lines.push(":- discontiguous flow_state/3.")
        lines.push(":- discontiguous start_action/2.")
        lines.push(":- discontiguous action/4.")

        lines.push(":- dynamic subject_class/2.")
        lines.push(":- dynamic constructor/2.")
        lines.push(":- dynamic instance/2.")
        lines.push(":- dynamic property/2.")
        lines.push(":- dynamic property_getter/4.")
        lines.push(":- dynamic property_setter/3.")
        lines.push(":- dynamic collection_getter/4.")
        lines.push(":- dynamic collection_setter/3.")

        lines.push(":- discontiguous subject_class/2.")
        lines.push(":- discontiguous constructor/2.")
        lines.push(":- discontiguous instance/2.")
        lines.push(":- discontiguous property/2.")
        lines.push(":- discontiguous property_getter/4.")
        lines.push(":- discontiguous property_setter/3.")
        lines.push(":- discontiguous collection_getter/4.")
        lines.push(":- discontiguous collection_setter/3.")

        for(let linkExpression of allLinks) {
            let link = linkExpression.data
            if(this.isSDNALink(link)) {
                try {
                    let code = Literal.fromUrl(link.target).get()
                    lines.push(code)
                } catch {
                    console.error("Perspective.initEngineFacts: Error loading SocialDNA link target as literal... Ignoring SocialDNA link.");
                }
            }
        }

        const factsCode = lines.join('\n')
        return factsCode
    }

    async spawnPrologEngine(): Promise<any> {
        if(this.#prologEngine) {
            await this.#prologEngine.close()
            this.#prologEngine = null
        }

        let error
        const prolog = new PrologInstance(this.#config!)

        try {
            const facts = await this.initEngineFacts()
            await prolog.consult(facts)
        } catch(e) {
            error = e
            prolog.close()
        }

        if(error) throw error
        this.#prologEngine = prolog
    }

    async prologQuery(query: string): Promise<any> {
        await this.#prologMutex.runExclusive(async () => {
            if(!this.#prologEngine) {
                await this.spawnPrologEngine()
                this.#prologNeedsRebuild = false
            }
            if(this.#prologNeedsRebuild) {
                console.log("Perspective.prologQuery: Making prolog query but first rebuilding facts");
                this.#prologNeedsRebuild = false
                const facts = await this.initEngineFacts()
                await this.#prologEngine!.consult(facts)
            }
        })
        
        return await this.#prologEngine!.query(query)
    }

    clearPolling() {
        clearInterval(this.#pollingInterval);
    }

    closePrologEngine() {
        if(this.#prologEngine)
            this.#prologEngine.close()
    }
}

function sleep(ms: number) {
  return new Promise(resolve => setTimeout(resolve, ms));
}<|MERGE_RESOLUTION|>--- conflicted
+++ resolved
@@ -122,16 +122,6 @@
         }
     }
 
-<<<<<<< HEAD
-    async setupSyncSignals(intervalMs: number) {
-        try {
-            await this.callLinksAdapter("sync");
-        } catch(e) {
-            console.error(`Perspective.setupSyncSignals(): NH [${this.sharedUrl}] (${this.name}): Got error when sending sync signals: ${e}`);
-        }
-        await sleep(intervalMs);
-        this.setupSyncSignals(intervalMs);
-=======
     async setupFullRenderSync(intervalMs: number) {
         return setInterval(async () => {
             if(this.state === PerspectiveState.Synced) {
@@ -154,7 +144,6 @@
                 console.error(`Perspective.setupSyncSingals(): NH [${this.sharedUrl}] (${this.name}): Got error when sending sync signals: ${e}`);
             }
         }, intervalMs);
->>>>>>> 11483fc2
     }
 
     async setupPendingDiffsPublishing(intervalMs: number) {
@@ -168,28 +157,6 @@
                     console.error(`Perspective.setupPendingDiffsPublishing(): NH [${this.sharedUrl}] (${this.name}): Got error when trying to install link language: ${e}`);
                 }
             }
-<<<<<<< HEAD
-        }
-        
-        try {
-            // If LinkLanguage is connected/synced (otherwise currentRevision would be null)...
-            if (await this.getCurrentRevision()) {
-                //Let's check if we have unpublished diffs:
-                const mutations = this.#db.getPendingDiffs(this.uuid);
-                if(mutations && mutations.length > 0) {
-                    // If we do, collect them...
-                    const batchedMutations = {
-                        additions: [],
-                        removals: []
-                    } as PerspectiveDiff
-                    for(const mutation of mutations) {
-                        for (const addition of mutation.additions) {
-                            batchedMutations.additions.push(addition);
-                        }
-                        for (const removal of mutation.removals) {
-                            batchedMutations.removals.push(removal);
-                        }
-=======
             
             try {
                 // If LinkLanguage is connected/synced (otherwise currentRevision would be null)...
@@ -204,7 +171,6 @@
                         // ...and clear the temporary storage
                         await this.#db.clearPendingDiffs(this.uuid!);
                         pendingGotPublished = true;
->>>>>>> 11483fc2
                     }
                 }
             } catch (e) {
