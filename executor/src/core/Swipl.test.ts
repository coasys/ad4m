--- conflicted
+++ resolved
@@ -1,14 +1,11 @@
 //@ts-ignore
 import swipl from 'swipl-stdio'
 import { expect } from "chai";
-<<<<<<< HEAD
 import path from 'path';
 import { fileURLToPath } from 'url';
 
 const __filename = fileURLToPath(import.meta.url);
 const __dirname = path.dirname(__filename);
-=======
->>>>>>> ac638021
 
 describe('swipl', () => {
     it('can call Prolog predicate', async () => {
@@ -25,10 +22,6 @@
             await query.close()
         }
         
-<<<<<<< HEAD
         expect(allMatches).to.be.deep.equal([1,2,3,4])
-=======
-        expect(allMatches).to.be.eql([1,2,3,4])
->>>>>>> ac638021
     })
 })