import * as path from 'node:path';
import * as fs from 'node:fs';
import { Address, Expression } from '@perspect3vism/ad4m';

<<<<<<< HEAD
export let ad4mExecutorVersion = "0.6.1-alpha.0";
=======
export let ad4mExecutorVersion = "0.7.0-prerelease";
>>>>>>> 763b695b
export let agentLanguageAlias = "did";
export let languageLanguageAlias = "lang";
export let neighbourhoodLanguageAlias = "neighbourhood";
export let perspectiveLanguageAlias = "perspective";

export class MainConfig {
    rootConfigPath: string;
    dataPath: string;
    languagesPath: string;
    tempLangPath: string;
    holochainPath: string;
    holochainDataPath: string;
    holochainConductorPath: string;
    resourcePath: string = '';
    languageLanguageOnly: boolean = false;
    adminCredential: string = '';
    knownLinkLanguages: string[] = [];
    trustedAgents: string[] =  [];
    systemLanguages: string[] = [];
    preloadLanguages: string[] = [];
    languageLanguageBundle: string = '';
    directMessageLanguage: string = '';
    languageAliases: LanguageAlias = {};
    bootstrapFixtures: BootstrapFixtures | null = null;
    directMessageLanguageSettings: object | null = null;
    agentLanguageSettings: object | null = null;
    perspectiveLanguageSettings: object | null = null;
    neighbourhoodLanguageSettings: object | null = null;
    languageLanguageSettings: object | null = null;
    swiplPath: string | undefined = undefined;
    swiplHomePath: string | undefined = undefined;

    constructor(appDataPath = '') {
        this.rootConfigPath = path.join(appDataPath, 'ad4m');
        this.dataPath = path.join(this.rootConfigPath, 'data')
        this.languagesPath = path.join(this.rootConfigPath, 'languages')
        this.tempLangPath = path.join(this.languagesPath, "temp")
        this.holochainPath = path.join(this.rootConfigPath, 'h')
        this.holochainDataPath = path.join(this.holochainPath, 'd')
        this.holochainConductorPath = path.join(this.holochainPath, 'c')
    }
}

export type LanguageAlias = {
    [key: string]: Address;
}

export interface CoreConfig {
    appDataPath: string
    languageLanguageBundle: string
    systemLanguages: string[]
    preloadLanguages: string[]
    directMessageLanguage: string
    knownLinkLanguages: string[]
    trustedAgents: string[]
    languageLanguageOnly: boolean
    languageAliases?: LanguageAlias
    bootstrapFixtures?: BootstrapFixtures
    directMessageLanguageSettings?: object
    agentLanguageSettings?: object
    perspectiveLanguageSettings?: object
    neighbourhoodLanguageSettings?: object
    languageLanguageSettings?: object
    adminCredential?: string
}


export function init(c: CoreConfig): MainConfig {
    const mainConfig = new MainConfig(c.appDataPath);

    if(c.adminCredential) {
        mainConfig.adminCredential = c.adminCredential
    }

    //Create paths if they do not exist
    const dirs = [mainConfig.rootConfigPath, mainConfig.dataPath, mainConfig.languagesPath, mainConfig.tempLangPath, mainConfig.holochainPath, mainConfig.holochainDataPath, mainConfig.holochainConductorPath]
    for(const d of dirs)
    if(!fs.existsSync(d)) {
        fs.mkdirSync(d)
    }

    mainConfig.systemLanguages = c.systemLanguages
    mainConfig.preloadLanguages = c.preloadLanguages
    if(c.languageAliases)
        mainConfig.languageAliases = c.languageAliases

    if (c.bootstrapFixtures) {
        mainConfig.bootstrapFixtures = c.bootstrapFixtures!;
    } else {
        mainConfig.bootstrapFixtures = null
    }
    mainConfig.directMessageLanguage = c.directMessageLanguage
    mainConfig.knownLinkLanguages = c.knownLinkLanguages
    mainConfig.trustedAgents = c.trustedAgents
    mainConfig.languageLanguageOnly = c.languageLanguageOnly;
    mainConfig.languageLanguageBundle = c.languageLanguageBundle;

    if (c.directMessageLanguageSettings) {
        mainConfig.directMessageLanguageSettings = c.directMessageLanguageSettings
    }
    if (c.agentLanguageSettings) {
        mainConfig.agentLanguageSettings = c.agentLanguageSettings
    }
    if (c.perspectiveLanguageSettings) {
        mainConfig.perspectiveLanguageSettings = c.perspectiveLanguageSettings
    }
    if (c.neighbourhoodLanguageSettings) {
        mainConfig.neighbourhoodLanguageSettings = c.neighbourhoodLanguageSettings
    }
    if (c.languageLanguageSettings) {
        mainConfig.languageLanguageSettings = c.languageLanguageSettings
    }

    return mainConfig;
}

export class BootstrapFixtures {
    languages?: BootstrapLanguageFixture[]
    perspectives?: BootstrapPerspectiveFixture[]
}

export class BootstrapLanguageFixture {
    address?: string
    meta?: Expression
    bundle?: string
}

export class BootstrapPerspectiveFixture {
    address?: string
    expression?: Expression
}<|MERGE_RESOLUTION|>--- conflicted
+++ resolved
@@ -2,11 +2,7 @@
 import * as fs from 'node:fs';
 import { Address, Expression } from '@perspect3vism/ad4m';
 
-<<<<<<< HEAD
-export let ad4mExecutorVersion = "0.6.1-alpha.0";
-=======
 export let ad4mExecutorVersion = "0.7.0-prerelease";
->>>>>>> 763b695b
 export let agentLanguageAlias = "did";
 export let languageLanguageAlias = "lang";
 export let neighbourhoodLanguageAlias = "neighbourhood";
