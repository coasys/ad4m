--- conflicted
+++ resolved
@@ -58,7 +58,6 @@
                 expect(snapshot.links.length).to.equal(0);
             })
 
-<<<<<<< HEAD
             it('can CRUD local perspective links with local link method', async () => {
                 const ad4mClient = testContext.ad4mClient!;
 
@@ -82,7 +81,8 @@
 
                 const snapshot = await create.snapshot();
                 expect(snapshot.links.length).to.equal(0);
-=======
+            })
+            
             it('can make mutations using perspective addLinks(), removeLinks() & linkMutations()', async () => {
                 const ad4mClient = testContext.ad4mClient!;
 
@@ -125,7 +125,6 @@
 
                 const linksPostMutation = await create.get({} as LinkQuery);
                 expect(linksPostMutation.length).to.equal(2);
->>>>>>> 2d5e3541
             })
 
             it('test local perspective links - time query', async () => {
