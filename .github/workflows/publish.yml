name: Publish AD4M

on:
  push:
    branches:
      - main

jobs:
  create-release:
    runs-on: GH-hosted-ubuntu
    outputs:
      upload_url: ${{ steps.create-release.outputs.upload_url }}

    steps:
      - uses: actions/checkout@v3
      - name: setup node
        uses: actions/setup-node@v3
        with:
          node-version: 16
      
      - name: Install Deno
        uses: denoland/setup-deno@v1
        with:
          deno-version: v1.32.4

      - name: Install HC
        run: cargo install holochain_cli --git https://github.com/coasys/holochain || echo "hc already installed"
      
      - name: Create Tags From
        id: create_tag
        uses: jaywcjlove/create-tag-action@v1.3.14
      - name: create release ad4m launcher
        id: create-release
        uses: actions/create-release@v1
        env:
          GITHUB_TOKEN: ${{ secrets.GITHUB_TOKEN }} # This token is provided by Actions, you do not need to create your own token
        with:
          tag_name: ${{ steps.create_tag.outputs.version }}
          release_name: AD4M Launcher & Cli ${{ steps.create_tag.outputs.version }}
          body: See the assets to download this version and install.
          draft: true
          prerelease: false

  build-launcher-binary:
    strategy:
      fail-fast: false
      matrix:
        platform: [GH-hosted-ubuntu, macos-latest, windows-latest]
        node-version: [18.17.0]

    needs: 
      - create-release
      - npm-publish

    runs-on: ${{ matrix.platform }}

    steps:
    - name: Fetch source code
      uses: actions/checkout@v2

    - name: Install Rust stable
      uses: actions-rs/toolchain@v1
      with:
        override: true
        toolchain: 1.71.1

    - name: Install GO
      uses: actions/setup-go@v4
      with:
        go-version: '1.18'

    - name: Install Deno
      uses: denoland/setup-deno@v1
      with:
        deno-version: v1.32.4
    - run: rustup target add wasm32-unknown-unknown

    - name: install dependencies (ubuntu only)
      if: matrix.platform == 'GH-hosted-ubuntu'
      run: |
        sudo apt-get update
        sudo apt-get install -y libgtk-3-dev webkit2gtk-4.0 libappindicator3-dev librsvg2-dev patchelf

    - name: get version
      run: echo "PACKAGE_VERSION=$(node -p "require('./ui/package.json').version")" >> $GITHUB_ENV

    - name: Extract version
      id: extract_version
      uses: Saionaro/extract-package-version@v1.1.1
      with:
        path: ui

    - name: Use Node.js ${{ matrix.node-version }}
      uses: actions/setup-node@v1
      with:
        node-version: ${{ matrix.node-version }}

    - name: Yarn Install
      run: yarn install

    - name: Build AD4M-CLI & build Launcher binary (macos/linux-latest)
      if: matrix.platform != 'windows-latest'
      run: yarn run package-ad4m

    - name:  Build AD4M-CLI & build Launcher binary (windows-latest)
      if: matrix.platform == 'windows-latest'
      run: |
          choco install curl cygwin gnuwin32-m4 libgcc make mingw
          yarn run package-ad4m

    - name: Upload Release Deb Asset
      id: upload-release-deb-asset
      if: matrix.platform == 'GH-hosted-ubuntu'
      uses: actions/upload-release-asset@v1
      env:
        GITHUB_TOKEN: ${{ secrets.GITHUB_TOKEN }}
      with:
        upload_url: ${{ needs.create-release.outputs.upload_url }} # This pulls from the CREATE RELEASE step above, referencing it's ID to get its outputs object, which include a `upload_url`. See this blog post for more info: https://jasonet.co/posts/new-features-of-github-actions/#passing-data-to-future-steps
        asset_path: /home/runner/work/ad4m/ad4m/target/release/bundle/deb/ad4m_${{ steps.extract_version.outputs.version }}_amd64.deb
        asset_name: ad4m_${{ steps.extract_version.outputs.version }}_amd64.deb
        asset_content_type: application/octet-stream

<<<<<<< HEAD
    - name: Upload Release Deb update Asset
      id: upload-release-deb-asset-update
      if: matrix.platform == 'ubuntu-latest'
      uses: actions/upload-release-asset@v1
      env:
        GITHUB_TOKEN: ${{ secrets.GITHUB_TOKEN }}
      with:
        upload_url: ${{ needs.create-release.outputs.upload_url }} # This pulls from the CREATE RELEASE step above, referencing it's ID to get its outputs object, which include a `upload_url`. See this blog post for more info: https://jasonet.co/posts/new-features-of-github-actions/#passing-data-to-future-steps
        asset_path: /home/runner/work/ad4m/ad4m/target/release/bundle/deb/ad4m_${{ steps.extract_version.outputs.version }}_amd64.deb.tar.gz
        asset_name: ad4m_${{ steps.extract_version.outputs.version }}_amd64.deb.tar.gz
        asset_content_type: application/octet-stream

    - name: Upload Release Deb update sig Asset
      id: upload-release-deb-asset-update-sig
      if: matrix.platform == 'ubuntu-latest'
      uses: actions/upload-release-asset@v1
      env:
        GITHUB_TOKEN: ${{ secrets.GITHUB_TOKEN }}
      with:
        upload_url: ${{ needs.create-release.outputs.upload_url }} # This pulls from the CREATE RELEASE step above, referencing it's ID to get its outputs object, which include a `upload_url`. See this blog post for more info: https://jasonet.co/posts/new-features-of-github-actions/#passing-data-to-future-steps
        asset_path: /home/runner/work/ad4m/ad4m/target/release/bundle/deb/ad4m_${{ steps.extract_version.outputs.version }}_amd64.deb.tar.gz.sig
        asset_name: ad4m_${{ steps.extract_version.outputs.version }}_amd64.deb.tar.gz.sig
        asset_content_type: application/octet-stream

    - name: Upload Release AD4M Host Linux Binary
      id: upload-release-linux-ad4m-host-binary
      if: matrix.platform == 'ubuntu-latest'
=======
    - name: Upload Release AD4M CLI Linux Binary
      id: upload-release-linux-ad4m-cli-binary
      if: matrix.platform == 'GH-hosted-ubuntu'
>>>>>>> a296e253
      uses: actions/upload-release-asset@v1
      env:
        GITHUB_TOKEN: ${{ secrets.GITHUB_TOKEN }}
      with:
        upload_url: ${{ needs.create-release.outputs.upload_url }} # This pulls from the CREATE RELEASE step above, referencing it's ID to get its outputs object, which include a `upload_url`. See this blog post for more info: https://jasonet.co/posts/new-features-of-github-actions/#passing-data-to-future-steps
        asset_path: /home/runner/work/ad4m/ad4m/target/release/ad4m
        asset_name: ad4m-linux-${{ steps.extract_version.outputs.version }}-x64
        asset_content_type: application/octet-stream

    - name: Upload Release Macos Asset
      id: upload-release-macos-asset
      if: matrix.platform == 'macos-latest'
      uses: actions/upload-release-asset@v1
      env:
        GITHUB_TOKEN: ${{ secrets.GITHUB_TOKEN }}
      with:
        upload_url: ${{ needs.create-release.outputs.upload_url }} # This pulls from the CREATE RELEASE step above, referencing it's ID to get its outputs object, which include a `upload_url`. See this blog post for more info: https://jasonet.co/posts/new-features-of-github-actions/#passing-data-to-future-steps
        asset_path:  /Users/runner/work/ad4m/ad4m/target/release/bundle/dmg/AD4M_${{ steps.extract_version.outputs.version }}_x64.dmg
        asset_name: AD4M_${{ steps.extract_version.outputs.version }}_x64.dmg
        asset_content_type: application/octet-stream

<<<<<<< HEAD
    - name: Upload Release Macos update Asset
      id: upload-release-macos-asset-update
      if: matrix.platform == 'macos-latest'
      uses: actions/upload-release-asset@v1
      env:
        GITHUB_TOKEN: ${{ secrets.GITHUB_TOKEN }}
      with:
        upload_url: ${{ needs.create-release.outputs.upload_url }} # This pulls from the CREATE RELEASE step above, referencing it's ID to get its outputs object, which include a `upload_url`. See this blog post for more info: https://jasonet.co/posts/new-features-of-github-actions/#passing-data-to-future-steps
        asset_path:  /Users/runner/work/ad4m/ad4m/target/release/bundle/dmg/AD4M_${{ steps.extract_version.outputs.version }}_x64.dmg.tar.gz
        asset_name: AD4M_${{ steps.extract_version.outputs.version }}_x64.tar.gz
        asset_content_type: application/octet-stream

    - name: Upload Release Macos update sig Asset
      id: upload-release-macos-asset-update-sig
      if: matrix.platform == 'macos-latest'
      uses: actions/upload-release-asset@v1
      env:
        GITHUB_TOKEN: ${{ secrets.GITHUB_TOKEN }}
      with:
        upload_url: ${{ needs.create-release.outputs.upload_url }} # This pulls from the CREATE RELEASE step above, referencing it's ID to get its outputs object, which include a `upload_url`. See this blog post for more info: https://jasonet.co/posts/new-features-of-github-actions/#passing-data-to-future-steps
        asset_path:  /Users/runner/work/ad4m/ad4m/target/release/bundle/dmg/AD4M_${{ steps.extract_version.outputs.version }}_x64.tar.gz.sig
        asset_name: AD4M_${{ steps.extract_version.outputs.version }}_x64.dmg.tar.gz.sig
        asset_content_type: application/octet-stream

    - name: Upload Release AD4M Host Macos Binary
      id: upload-release-macos-ad4m-host-binary
=======
    - name: Upload Release AD4M CLI Macos Binary
      id: upload-release-macos-ad4m-cli-binary
>>>>>>> a296e253
      if: matrix.platform == 'macos-latest'
      uses: actions/upload-release-asset@v1
      env:
        GITHUB_TOKEN: ${{ secrets.GITHUB_TOKEN }}
      with:
        upload_url: ${{ needs.create-release.outputs.upload_url }} # This pulls from the CREATE RELEASE step above, referencing it's ID to get its outputs object, which include a `upload_url`. See this blog post for more info: https://jasonet.co/posts/new-features-of-github-actions/#passing-data-to-future-steps
        asset_path: /Users/runner/work/ad4m/ad4m/target/release/ad4m
        asset_name: ad4m-macos-${{ steps.extract_version.outputs.version }}-x64
        asset_content_type: application/octet-stream

    - name: Upload Release MSI Asset
      id: upload-release-msi-asset
      if: matrix.platform == 'windows-latest'
      uses: actions/upload-release-asset@v1
      env:
        GITHUB_TOKEN: ${{ secrets.GITHUB_TOKEN }}
      with:
        upload_url: ${{ needs.create-release.outputs.upload_url }} # This pulls from the CREATE RELEASE step above, referencing it's ID to get its outputs object, which include a `upload_url`. See this blog post for more info: https://jasonet.co/posts/new-features-of-github-actions/#passing-data-to-future-steps
        asset_path: D:\a\ad4m\ad4m\target\release\bundle\msi\AD4M_${{ steps.extract_version.outputs.version }}_x64_en-US.msi
        asset_name: AD4M_${{ steps.extract_version.outputs.version }}_x64_en-US.msi
        asset_content_type: application/octet-stream

<<<<<<< HEAD
    - name: Upload Release MSI update Asset
      id: upload-release-msi-asset-update
      if: matrix.platform == 'windows-latest'
      uses: actions/upload-release-asset@v1
      env:
        GITHUB_TOKEN: ${{ secrets.GITHUB_TOKEN }}
      with:
        upload_url: ${{ needs.create-release.outputs.upload_url }} # This pulls from the CREATE RELEASE step above, referencing it's ID to get its outputs object, which include a `upload_url`. See this blog post for more info: https://jasonet.co/posts/new-features-of-github-actions/#passing-data-to-future-steps
        asset_path: D:\a\ad4m\ad4m\target\release\bundle\msi\AD4M_${{ steps.extract_version.outputs.version }}_x64_en-US.msi.zip
        asset_name: AD4M_${{ steps.extract_version.outputs.version }}_x64_en-US.msi.zip
        asset_content_type: application/octet-stream
    
    - name: Upload Release MSI update sig Asset
      id: upload-release-msi-asset-update-sig
      if: matrix.platform == 'windows-latest'
      uses: actions/upload-release-asset@v1
      env:
        GITHUB_TOKEN: ${{ secrets.GITHUB_TOKEN }}
      with:
        upload_url: ${{ needs.create-release.outputs.upload_url }} # This pulls from the CREATE RELEASE step above, referencing it's ID to get its outputs object, which include a `upload_url`. See this blog post for more info: https://jasonet.co/posts/new-features-of-github-actions/#passing-data-to-future-steps
        asset_path: D:\a\ad4m\ad4m\target\release\bundle\msi\AD4M_${{ steps.extract_version.outputs.version }}_x64_en-US.msi.zip.sig
        asset_name: AD4M_${{ steps.extract_version.outputs.version }}_x64_en-US.msi.zip.sig
        asset_content_type: application/octet-stream

    - name: Upload Release AD4M Host Windows Binary
      id: upload-release-windows-ad4m-host-binary
=======
    - name: Upload Release AD4M CLI Windows Binary
      id: upload-release-windows-ad4m-cli-binary
>>>>>>> a296e253
      if: matrix.platform == 'windows-latest'
      uses: actions/upload-release-asset@v1
      env:
        GITHUB_TOKEN: ${{ secrets.GITHUB_TOKEN }}
      with:
        upload_url: ${{ needs.create-release.outputs.upload_url }} # This pulls from the CREATE RELEASE step above, referencing it's ID to get its outputs object, which include a `upload_url`. See this blog post for more info: https://jasonet.co/posts/new-features-of-github-actions/#passing-data-to-future-steps
        asset_path: D:\a\ad4m\ad4m\target\release\ad4m-x64.exe
        asset_name: ad4m-windows-${{ steps.extract_version.outputs.version }}-x64.exe
        asset_content_type: application/octet-stream

    # - name: "Upload built AD4MIN"
    #   uses: tauri-apps/tauri-action@v0.3
    #   env:
    #     GITHUB_TOKEN: ${{ secrets.GITHUB_TOKEN }}
    #   with:
    #     tagName: v__VERSION__ # the action automatically replaces \_\_VERSION\_\_ with the app version
    #     releaseName: "Ad4min v__VERSION__"
    #     releaseBody: "See the assets to download this version and install."
    #     projectPath: "./ui"
  
  npm-publish:
    runs-on: GH-hosted-ubuntu
    steps:
      - uses: actions/checkout@v3
      # Setup .npmrc file to publish to npm
      - name: Use Node.js 16.x
        uses: actions/setup-node@v1
        with:
          node-version: 16.x

      - name: Install deps
        run: yarn install

      - name: Install Deno
        uses: denoland/setup-deno@v1
        with:
          deno-version: v1.32.4

      - name: Install GO
        uses: actions/setup-go@v4
        with:
          go-version: '1.18'

      - name: Build modules
        run: yarn run build-libs
      - name: Publish core
        uses: JS-DevTools/npm-publish@v1
        with:
          token: ${{ secrets.NPM_TOKEN }}
          package: core/package.json

      - name: Publish connect
        uses: JS-DevTools/npm-publish@v1
        with:
          token: ${{ secrets.NPM_TOKEN }}
          package: connect/package.json

      - name: Publish executor
        uses: JS-DevTools/npm-publish@v1
        with:
          token: ${{ secrets.NPM_TOKEN }}
          package: executor/package.json

      - name: Publish Test runner
        uses: JS-DevTools/npm-publish@v1
        with:
          token: ${{ secrets.NPM_TOKEN }}
          package: test-runner/package.json
      
  
  crates-publish:
    runs-on: GH-hosted-ubuntu
    steps:
      - uses: actions/checkout@v2
      - uses: actions-rs/toolchain@v1
        with:
          toolchain: 1.71.1
          override: true

      - name: Install GO
        uses: actions/setup-go@v4
        with:
          go-version: '1.18'

      - uses: actions/setup-node@v3
        with:
          node-version: '16.x'
          cache: 'yarn'

      - name: Cache cargo
        id: cache-cargo
        uses: actions/cache@v3
        with:
          path: |
            ~/.cargo/bin/
            ~/.cargo/registry/index/
            ~/.cargo/registry/cache/
            ~/.cargo/git/db/
          key: ${{ runner.os }}-cargo
          restore-keys: ${{ runner.os }}-cargo

      - run: rustup target add wasm32-unknown-unknown
      - run: cd core && yarn install && yarn build && cd ..
      - run: cargo install cargo-workspaces || echo "cargo-workspaces already installed"
      - run: cargo login ${{ secrets.CARGO_REGISTRY_TOKEN }}
      - run: cargo workspaces publish --from-git<|MERGE_RESOLUTION|>--- conflicted
+++ resolved
@@ -116,12 +116,11 @@
         GITHUB_TOKEN: ${{ secrets.GITHUB_TOKEN }}
       with:
         upload_url: ${{ needs.create-release.outputs.upload_url }} # This pulls from the CREATE RELEASE step above, referencing it's ID to get its outputs object, which include a `upload_url`. See this blog post for more info: https://jasonet.co/posts/new-features-of-github-actions/#passing-data-to-future-steps
-        asset_path: /home/runner/work/ad4m/ad4m/target/release/bundle/deb/ad4m_${{ steps.extract_version.outputs.version }}_amd64.deb
-        asset_name: ad4m_${{ steps.extract_version.outputs.version }}_amd64.deb
-        asset_content_type: application/octet-stream
-
-<<<<<<< HEAD
-    - name: Upload Release Deb update Asset
+        asset_path: /home/runner/work/ad4m/ad4m/target/release/bundle/deb/adam-launcher${{ steps.extract_version.outputs.version }}_amd64.deb
+        asset_name: adam-launcher${{ steps.extract_version.outputs.version }}_amd64.deb
+        asset_content_type: application/octet-stream
+
+    - name: Upload Release Deb Update Asset
       id: upload-release-deb-asset-update
       if: matrix.platform == 'ubuntu-latest'
       uses: actions/upload-release-asset@v1
@@ -129,8 +128,8 @@
         GITHUB_TOKEN: ${{ secrets.GITHUB_TOKEN }}
       with:
         upload_url: ${{ needs.create-release.outputs.upload_url }} # This pulls from the CREATE RELEASE step above, referencing it's ID to get its outputs object, which include a `upload_url`. See this blog post for more info: https://jasonet.co/posts/new-features-of-github-actions/#passing-data-to-future-steps
-        asset_path: /home/runner/work/ad4m/ad4m/target/release/bundle/deb/ad4m_${{ steps.extract_version.outputs.version }}_amd64.deb.tar.gz
-        asset_name: ad4m_${{ steps.extract_version.outputs.version }}_amd64.deb.tar.gz
+        asset_path: /home/runner/work/ad4m/ad4m/target/release/bundle/deb/adam-launcher${{ steps.extract_version.outputs.version }}_amd64.deb.tar.gz
+        asset_name: adam-launcher${{ steps.extract_version.outputs.version }}_amd64.deb.tar.gz
         asset_content_type: application/octet-stream
 
     - name: Upload Release Deb update sig Asset
@@ -141,18 +140,13 @@
         GITHUB_TOKEN: ${{ secrets.GITHUB_TOKEN }}
       with:
         upload_url: ${{ needs.create-release.outputs.upload_url }} # This pulls from the CREATE RELEASE step above, referencing it's ID to get its outputs object, which include a `upload_url`. See this blog post for more info: https://jasonet.co/posts/new-features-of-github-actions/#passing-data-to-future-steps
-        asset_path: /home/runner/work/ad4m/ad4m/target/release/bundle/deb/ad4m_${{ steps.extract_version.outputs.version }}_amd64.deb.tar.gz.sig
-        asset_name: ad4m_${{ steps.extract_version.outputs.version }}_amd64.deb.tar.gz.sig
-        asset_content_type: application/octet-stream
-
-    - name: Upload Release AD4M Host Linux Binary
-      id: upload-release-linux-ad4m-host-binary
-      if: matrix.platform == 'ubuntu-latest'
-=======
+        asset_path: /home/runner/work/ad4m/ad4m/target/release/bundle/deb/adam-launcher${{ steps.extract_version.outputs.version }}_amd64.deb.tar.gz.sig
+        asset_name: adam-launcher${{ steps.extract_version.outputs.version }}_amd64.deb.tar.gz.sig
+        asset_content_type: application/octet-stream
+
     - name: Upload Release AD4M CLI Linux Binary
       id: upload-release-linux-ad4m-cli-binary
       if: matrix.platform == 'GH-hosted-ubuntu'
->>>>>>> a296e253
       uses: actions/upload-release-asset@v1
       env:
         GITHUB_TOKEN: ${{ secrets.GITHUB_TOKEN }}
@@ -170,11 +164,10 @@
         GITHUB_TOKEN: ${{ secrets.GITHUB_TOKEN }}
       with:
         upload_url: ${{ needs.create-release.outputs.upload_url }} # This pulls from the CREATE RELEASE step above, referencing it's ID to get its outputs object, which include a `upload_url`. See this blog post for more info: https://jasonet.co/posts/new-features-of-github-actions/#passing-data-to-future-steps
-        asset_path:  /Users/runner/work/ad4m/ad4m/target/release/bundle/dmg/AD4M_${{ steps.extract_version.outputs.version }}_x64.dmg
-        asset_name: AD4M_${{ steps.extract_version.outputs.version }}_x64.dmg
-        asset_content_type: application/octet-stream
-
-<<<<<<< HEAD
+        asset_path:  /Users/runner/work/ad4m/ad4m/target/release/bundle/dmg/ADAM\ Launcher_${{ steps.extract_version.outputs.version }}_x64.dmg
+        asset_name: ADAM\ Launcher_${{ steps.extract_version.outputs.version }}_x64.dmg
+        asset_content_type: application/octet-stream
+
     - name: Upload Release Macos update Asset
       id: upload-release-macos-asset-update
       if: matrix.platform == 'macos-latest'
@@ -183,8 +176,8 @@
         GITHUB_TOKEN: ${{ secrets.GITHUB_TOKEN }}
       with:
         upload_url: ${{ needs.create-release.outputs.upload_url }} # This pulls from the CREATE RELEASE step above, referencing it's ID to get its outputs object, which include a `upload_url`. See this blog post for more info: https://jasonet.co/posts/new-features-of-github-actions/#passing-data-to-future-steps
-        asset_path:  /Users/runner/work/ad4m/ad4m/target/release/bundle/dmg/AD4M_${{ steps.extract_version.outputs.version }}_x64.dmg.tar.gz
-        asset_name: AD4M_${{ steps.extract_version.outputs.version }}_x64.tar.gz
+        asset_path:  /Users/runner/work/ad4m/ad4m/target/release/bundle/dmg/ADAM\ Launcher_${{ steps.extract_version.outputs.version }}_x64.dmg.tar.gz
+        asset_name: ADAM\ Launcher_${{ steps.extract_version.outputs.version }}_x64.tar.gz
         asset_content_type: application/octet-stream
 
     - name: Upload Release Macos update sig Asset
@@ -195,16 +188,12 @@
         GITHUB_TOKEN: ${{ secrets.GITHUB_TOKEN }}
       with:
         upload_url: ${{ needs.create-release.outputs.upload_url }} # This pulls from the CREATE RELEASE step above, referencing it's ID to get its outputs object, which include a `upload_url`. See this blog post for more info: https://jasonet.co/posts/new-features-of-github-actions/#passing-data-to-future-steps
-        asset_path:  /Users/runner/work/ad4m/ad4m/target/release/bundle/dmg/AD4M_${{ steps.extract_version.outputs.version }}_x64.tar.gz.sig
-        asset_name: AD4M_${{ steps.extract_version.outputs.version }}_x64.dmg.tar.gz.sig
-        asset_content_type: application/octet-stream
-
-    - name: Upload Release AD4M Host Macos Binary
-      id: upload-release-macos-ad4m-host-binary
-=======
+        asset_path:  /Users/runner/work/ad4m/ad4m/target/release/bundle/dmg/ADAM\ Launcher_${{ steps.extract_version.outputs.version }}_x64.tar.gz.sig
+        asset_name: ADAM\ Launcher_${{ steps.extract_version.outputs.version }}_x64.dmg.tar.gz.sig
+        asset_content_type: application/octet-stream
+
     - name: Upload Release AD4M CLI Macos Binary
       id: upload-release-macos-ad4m-cli-binary
->>>>>>> a296e253
       if: matrix.platform == 'macos-latest'
       uses: actions/upload-release-asset@v1
       env:
@@ -223,11 +212,10 @@
         GITHUB_TOKEN: ${{ secrets.GITHUB_TOKEN }}
       with:
         upload_url: ${{ needs.create-release.outputs.upload_url }} # This pulls from the CREATE RELEASE step above, referencing it's ID to get its outputs object, which include a `upload_url`. See this blog post for more info: https://jasonet.co/posts/new-features-of-github-actions/#passing-data-to-future-steps
-        asset_path: D:\a\ad4m\ad4m\target\release\bundle\msi\AD4M_${{ steps.extract_version.outputs.version }}_x64_en-US.msi
-        asset_name: AD4M_${{ steps.extract_version.outputs.version }}_x64_en-US.msi
-        asset_content_type: application/octet-stream
-
-<<<<<<< HEAD
+        asset_path: D:\a\ad4m\ad4m\target\release\bundle\msi\ADAM\ Launcher_${{ steps.extract_version.outputs.version }}_x64_en-US.msi
+        asset_name: ADAM\ Launcher_${{ steps.extract_version.outputs.version }}_x64_en-US.msi
+        asset_content_type: application/octet-stream
+
     - name: Upload Release MSI update Asset
       id: upload-release-msi-asset-update
       if: matrix.platform == 'windows-latest'
@@ -236,8 +224,8 @@
         GITHUB_TOKEN: ${{ secrets.GITHUB_TOKEN }}
       with:
         upload_url: ${{ needs.create-release.outputs.upload_url }} # This pulls from the CREATE RELEASE step above, referencing it's ID to get its outputs object, which include a `upload_url`. See this blog post for more info: https://jasonet.co/posts/new-features-of-github-actions/#passing-data-to-future-steps
-        asset_path: D:\a\ad4m\ad4m\target\release\bundle\msi\AD4M_${{ steps.extract_version.outputs.version }}_x64_en-US.msi.zip
-        asset_name: AD4M_${{ steps.extract_version.outputs.version }}_x64_en-US.msi.zip
+        asset_path: D:\a\ad4m\ad4m\target\release\bundle\msi\ADAM\ Launcher_${{ steps.extract_version.outputs.version }}_x64_en-US.msi.zip
+        asset_name: ADAM\ Launcher_${{ steps.extract_version.outputs.version }}_x64_en-US.msi.zip
         asset_content_type: application/octet-stream
     
     - name: Upload Release MSI update sig Asset
@@ -248,16 +236,12 @@
         GITHUB_TOKEN: ${{ secrets.GITHUB_TOKEN }}
       with:
         upload_url: ${{ needs.create-release.outputs.upload_url }} # This pulls from the CREATE RELEASE step above, referencing it's ID to get its outputs object, which include a `upload_url`. See this blog post for more info: https://jasonet.co/posts/new-features-of-github-actions/#passing-data-to-future-steps
-        asset_path: D:\a\ad4m\ad4m\target\release\bundle\msi\AD4M_${{ steps.extract_version.outputs.version }}_x64_en-US.msi.zip.sig
-        asset_name: AD4M_${{ steps.extract_version.outputs.version }}_x64_en-US.msi.zip.sig
-        asset_content_type: application/octet-stream
-
-    - name: Upload Release AD4M Host Windows Binary
-      id: upload-release-windows-ad4m-host-binary
-=======
+        asset_path: D:\a\ad4m\ad4m\target\release\bundle\msi\ADAM\ Launcher_${{ steps.extract_version.outputs.version }}_x64_en-US.msi.zip.sig
+        asset_name: ADAM\ Launcher_${{ steps.extract_version.outputs.version }}_x64_en-US.msi.zip.sig
+        asset_content_type: application/octet-stream
+
     - name: Upload Release AD4M CLI Windows Binary
       id: upload-release-windows-ad4m-cli-binary
->>>>>>> a296e253
       if: matrix.platform == 'windows-latest'
       uses: actions/upload-release-asset@v1
       env:
