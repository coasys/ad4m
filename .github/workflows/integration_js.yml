name: Integration

on:
  push:
    branches:
      - main
      - dev
  pull_request:

jobs:
  test-linux:
    name: JS Ad4mClient <> AD4M Executor - Linux

    strategy:
      matrix:
        platform: [GH-hosted-ubuntu]
        node-version: [16.x]
        # See supported Node.js release schedule at https://nodejs.org/en/about/releases/

    runs-on: ${{ matrix.platform }}

    steps:
    - uses: actions/checkout@v3
    - uses: actions-rs/toolchain@v1
      with:
        toolchain: 1.73.0

    - name: Install GO
      uses: actions/setup-go@v4
      with:
        go-version: '1.20'

    - name: Use Node.js ${{ matrix.node-version }}
      uses: actions/setup-node@v2
      with:
        node-version: ${{ matrix.node-version }}

    - uses: pnpm/action-setup@v2
      with:
        version: 8

    - name: Cache cargo
      id: cache-cargo
      uses: actions/cache@v3
      with:
        path: |
          ~/.cargo/bin/
          ~/.cargo/registry/index/
          ~/.cargo/registry/cache/
          ~/.cargo/git/db/
          target/
        key: ${{ runner.os }}-cargo-${{ hashFiles('./Cargo.lock') }}
        restore-keys: |
          ${{ runner.os }}-cargo-${{ hashFiles('./Cargo.lock') }}
          ${{ runner.os }}-cargo
    - run: rustup target add wasm32-unknown-unknown

    - name: Install Deno
      uses: denoland/setup-deno@v1
      with:
        deno-version: v1.32.4

    - name: install system dependencies
      run: |
        sudo apt-get update
        sudo apt-get install -y libgtk-3-dev webkit2gtk-4.0 libappindicator3-dev librsvg2-dev patchelf protobuf-compiler cmake

    - name: Install HC
      run: cargo install holochain_cli --version 0.3.0-beta-dev.27 || echo "hc already installed"

    - name: Install dependencies
      run: pnpm install --no-frozen-lockfile

    - name: Build the workspace
      run: pnpm run build

    - uses: actions/cache/save@v3
      if: always()
      with:
        path: |
          ~/.cargo/bin/
          ~/.cargo/registry/index/
          ~/.cargo/registry/cache/
          ~/.cargo/git/db/
          target/
        key: ${{ runner.os }}-cargo-${{ hashFiles('./Cargo.lock') }}
      
    - name: Run the tests
      run: pnpm test

    - name: Run integration tests
<<<<<<< HEAD
      run: cd ./tests/js && yarn run test-main
=======
      run: cd ./tests/js && pnpm run test-main
>>>>>>> bc8b467b

  # test-windows:
  #   name: JS Ad4mClient <> AD4M Executor - Windows
  #   runs-on: windows-2019
  #   strategy:
  #     matrix:
  #       node-version: [16.x]

  #   steps:
  #     - uses: actions/checkout@v2
  #     - uses: actions-rs/toolchain@v1
  #       with:
  #         toolchain: 1.68.2
  #     - name: Cache cargo
  #       id: cache-cargo
  #       uses: actions/cache@v3
  #       with:
  #         path: |
  #           ~/.cargo/bin/
  #           ~/.cargo/registry/index/
  #           ~/.cargo/registry/cache/
  #           ~/.cargo/git/db/
  #           target/
  #         key: ${{ runner.os }}-cargo-${{ hashFiles('./Cargo.lock') }}
  #         restore-keys: |
  #           ${{ runner.os }}-cargo-${{ hashFiles('./Cargo.lock') }}
  #           ${{ runner.os }}-cargo
  #     - run: rustup target add wasm32-unknown-unknown

  #     - name: Use Node.js ${{ matrix.node-version }}
  #       uses: actions/setup-node@v2
  #       with:
  #         node-version: ${{ matrix.node-version }}

  #     - name: Install Deno
  #       uses: denoland/setup-deno@v1
  #       with:
  #         deno-version: v1.32.4

  #     - name: Install dependencies
  #       run: pnpm install

  #     - name: Build the workspace
  #       run: pnpm run build
      
  #     - uses: actions/cache/save@v3
  #       if: always()
  #       with:
  #         path: |
  #           ~/.cargo/bin/
  #           ~/.cargo/registry/index/
  #           ~/.cargo/registry/cache/
  #           ~/.cargo/git/db/
  #           target/
  #         key: $${{ runner.os }}-cargo-${{ hashFiles('./Cargo.lock') }}

  #     - name: Run the tests
  #       run: |
  #         choco install swi-prolog
  #         $env:path += ";C:\Program Files\swipl\bin"
  #         pnpm run test:windows

  # test-macos:
  #   name: JS Ad4mClient <> AD4M Executor - MacOS
  #   runs-on: macos-latest
  #   strategy:
  #     matrix:
  #       node-version: [16.x]

  #   steps:
  #   - uses: actions/checkout@v3
  #   - uses: actions-rs/toolchain@v1
  #     with:
  #       toolchain: 1.68.2
  #   - name: Use Node.js ${{ matrix.node-version }}
  #     uses: actions/setup-node@v2
  #     with:
  #       node-version: ${{ matrix.node-version }}

  #   - name: Cache cargo
  #     id: cache-cargo
  #     uses: actions/cache@v3
  #     with:
  #       path: |
  #         ~/.cargo/bin/
  #         ~/.cargo/registry/index/
  #         ~/.cargo/registry/cache/
  #         ~/.cargo/git/db/
  #         target/
  #       key: ${{ runner.os }}-cargo-${{ hashFiles('./Cargo.lock') }}
  #       restore-keys: |
  #         ${{ runner.os }}-cargo-${{ hashFiles('./Cargo.lock') }}
  #         ${{ runner.os }}-cargo
  #   - run: rustup target add wasm32-unknown-unknown

  #   - name: Install Deno
  #     uses: denoland/setup-deno@v1
  #     with:
  #       deno-version: v1.32.4

  #   - name: Install dependencies
  #     run: pnpm install

  #   - name: Build the workspace
  #     run: pnpm run build

  #   - uses: actions/cache/save@v3
  #     if: always()
  #     with:
  #       path: |
  #         ~/.cargo/bin/
  #         ~/.cargo/registry/index/
  #         ~/.cargo/registry/cache/
  #         ~/.cargo/git/db/
  #         target/
  #       key: $${{ runner.os }}-cargo-${{ hashFiles('./Cargo.lock') }}
      
  #   - name: Run the tests
  #     run: pnpm test<|MERGE_RESOLUTION|>--- conflicted
+++ resolved
@@ -89,11 +89,7 @@
       run: pnpm test
 
     - name: Run integration tests
-<<<<<<< HEAD
       run: cd ./tests/js && yarn run test-main
-=======
-      run: cd ./tests/js && pnpm run test-main
->>>>>>> bc8b467b
 
   # test-windows:
   #   name: JS Ad4mClient <> AD4M Executor - Windows
