--- conflicted
+++ resolved
@@ -44,11 +44,8 @@
 - Add `author` and `timestamp` to SubjectEntity objects [PR#557](https://github.com/coasys/ad4m/pull/557)
 - Make `SubjectEntity.#perspective` protected to enable subclasses to implement complex fields and methods [PR#557](https://github.com/coasys/ad4m/pull/557)
 - Add AI client to PerspectiveProxy to enable SubjectEntity sub-classes (subject classes) to use AI processes without having to rely on ad4m-connect or similar to access the AI client. [PR#558](https://github.com/coasys/ad4m/pull/558)
-<<<<<<< HEAD
+- SubjectEntity.query() with `where: { propertyName: "value" }` and `where: { condition: 'triple(Base, _, "...")'} [PR#560](https://github.com/coasys/ad4m/pull/560)
 - Update Kalosm and candle to latest versions and add very recent open-source models like DeepSeek and Qwen to the model picker. Also add AI task delete button to launcher UI. Set Qwen 2.5 coder instruct 7b as default for local LLM [PR#558](https://github.com/coasys/ad4m/pull/561)
-=======
-- SubjectEntity.query() with `where: { propertyName: "value" }` and `where: { condition: 'triple(Base, _, "...")'} [PR#560](https://github.com/coasys/ad4m/pull/560)
->>>>>>> 0e6c4ddd
 
 ### Changed
 - Partially migrated the Runtime service to Rust. (DM language installation for agents is pending.) [PR#466](https://github.com/coasys/ad4m/pull/466)
