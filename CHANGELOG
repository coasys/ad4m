# Changelog

The format is based on [Keep a Changelog](https://keepachangelog.com/en/1.0.0/).  
This project _loosely_ adheres to [Semantic Versioning](https://semver.org/spec/v2.0.0.html). More specifically:

## unreleased

### Added

### Changed
 
### Deprecated

### Removed

### Fixed

<<<<<<< HEAD
## [0.6.0] - 22/09/2023

### Added
 - Rust runtime which runs a GraphQL server (warp & juniper based), Deno runtime, Scryer prolog engine & Holochain. Rust runtime now used as the main logic for ADAM and loads old JS code where needed, giving migration path to full Rust.
 - Entanglement proof logic to ADAM to allow linking of ADAM DID's, Holochain Keys & Blockchain wallets
 - Ability to update ADAM Layer via the Launcher
 - MacOS signing in CD
 - Ability to create paginated queries directly to prolog engine

### Changed
 - Updated Holochain to 0.2.2
 - Updated Tauri to latest version 1.4.1
 - All seperate ADAM Layer services now run on seperate thread pools
 - ADAM Rust CLI can now init and run an agent
 - ADAM Rust CLI command line arguments for init and run refactor to be much cleaner
 - Each Perspective now has its own independant Scryer Prolog thread
 - Whole ADAM Layer package now runs from a single binary; either ADAM CLI or ADAM Launcher
 - ADAM Languages now expected to be Deno compatible modules; not old ESM node JS
 - JS executor now builds to be a Deno bundle to be consumed by rust-executor
 
### Deprecated

### Removed
 - SWIPL Prolog
 - No longer used a node library to parse results coming in and out of a prolog engine
 - AD4M Host
 - GraphQL server from JS code
 - Agent key methods from JS code
 - Independant Holochain, HC & Lair-keystore binaries

### Fixed
 - Slow launcher start
 - Very high CPU usage from ADAM and its related services
 - No longer reconnection issues after sleeping computer or closing ADAM app instances

## [0.5.1] - 25/07/2023

### Added
 - After login / registration the launcher will now open by default [PR#278](https://github.com/perspect3vism/ad4m/pull/278)
 - If the user has no installed applications, we now show some info about connecting apps to AD4M and a link to Flux [PR#278](https://github.com/perspect3vism/ad4m/pull/278)
 - Holochain DHT status logs every 60 seconds [PR#277](https://github.com/perspect3vism/ad4m/pull/277)
 - ad4m-connect connection settings gives you the option of connecting to local or remote [PR#278](https://github.com/perspect3vism/ad4m/pull/278)
 - Convience overloads for telepresence functions: `setOnlineStatusU`, `sendSignalU`, `sendBroadcastU` in `NeighbourhoodProxy`, which take new type `PerspectiveUnsignedInput` as argument. This enables sending signed signals without having to create temporary perspectives. These functions sign the whole perspective including links. [PR#296](https://github.com/perspect3vism/ad4m/pull/296)
 - ad4m-launcher now has update functionality [PR#304](https://github.com/perspect3vism/ad4m/pull/304)

### Changed
 
### Deprecated

### Removed

### Fixed
- Fixed resolveLanguage not working for properties [PR#402](https://github.com/coasys/ad4m/pull/402)
- Fixed destructor not working because it would not remove all intial value [PR#402](https://github.com/coasys/ad4m/pull/402)
- Handle not being able to parse expression URL if the language didn't exists [PR#402](https://github.com/coasys/ad4m/pull/402)

=======
## [0.5.1] - 25/07/2023

### Fixed
 - Added missing Prolog declarations for new SDNA predicates `collection_adder/collection_remover`, fixing breaking apps using SDNA Subject Classes that don't have collections defined [PR#398](https://github.com/coasys/ad4m/pull/398)
 - Replaced old and depreciated link to AD4Min launcher in docs with link to ADAM Launcher releases [PR#393](https://github.com/coasys/ad4m/pull/393)

### Changed
 - Moved code that deals with the IPFS repo lock from JS to Rust, improving (in most cases: unblocking) startup of the Launcher on Windows [PR#392](https://github.com/coasys/ad4m/pull/392)
>>>>>>> 227c2b93
## [0.5.0] - 10/07/2023

### Added
 - bootstrap languages to mono repo [PR#328](https://github.com/perspect3vism/ad4m/pull/328)
 - Added a apps changes listener so the launcher app can updated the apps list without having to switch tabs to trigger update [PR#354](https://github.com/perspect3vism/ad4m/pull/354)
 - Support for new UI oriented Subject class predicates (property_named_option, p3_class_icon, etc). [PR#353](https://github.com/perspect3vism/ad4m/pull/353)
 - Adds a new status property to Link expression to indicate if the link is shared or local. [PR#130](https://github.com/perspect3vism/ad4m/pull/130)
 - Added local links support to SDNA. [PR#370](https://github.com/perspect3vism/ad4m/pull/370)

### Changed
 
### Deprecated

### Removed

### Fixed
 - Expression -> get would fail when executed on a Literal expression. [PR#353](https://github.com/perspect3vism/ad4m/pull/353)
 - Fixed launcher breaking on windows if a new app instance is created. [PR#362](https://github.com/perspect3vism/ad4m/pull/362)
 - Fixed SDNA decorator readyonly properties in ts5 & fixed collection not working if not initalized. [PR#369](https://github.com/perspect3vism/ad4m/pull/369)
 - Fixed Perspective handle's state was not updated when the instance state got updated which caused the issue. [PR#368](https://github.com/perspect3vism/ad4m/pull/368)

## [0.3.4] - 27/03/2023

### Added

### Changed
 
### Deprecated

### Removed

### Fixed
 - Fixed bug where ipfs repo.lock cleanup would use the wrong path
 - Bug where last-seen-version would not be written after state cleanup

## [0.3.3] - 27/03/2023

### Added

### Changed
 - ipfs repo.lock now handled in the executor so ad4m-host startups will not have ipfs repo.lock conflicts [PR#333](https://github.com/perspect3vism/ad4m/pull/333)
 - Perspective diff sync now uses mutex locks to ensure its not updating its internal state in conflicting ways [PR#334](https://github.com/perspect3vism/ad4m/pull/334)
 
### Deprecated

### Removed

### Fixed
 - Language controller will now check that the sync callback is available on a language before trying to call it [PR#332](https://github.com/perspect3vism/ad4m/pull/332)

## [0.3.2] - 23/03/2020

### Added
 - Subject class decorators got new parameters "getter" & "setter" on @subjectProperty and "condition" on @subjectCollection which allow for adding verbatim Prolog conditions to the auto-generated Prolog SDNA code. This allows for computed properties like "isPopular" which checks for certain links/reactions being there and for collections to be filtered or otherwise computed. [PR#329](https://github.com/perspect3vism/ad4m/pull/329)
 - New callback method on PerspectiveProxy for registering callback when sync state for a given Perspective changes [PR#325](https://github.com/perspect3vism/ad4m/pull/325)
 - New method on LinkAdapter interface for reporting sync state of a given link language [PR#325](https://github.com/perspect3vism/ad4m/pull/325)
 - Perspective diff sync to mono repo as a bootstrap language [PR#325](https://github.com/perspect3vism/ad4m/pull/325)

### Changed
 - Changed core database engine and refactored index & interface structure [PR#322](https://github.com/perspect3vism/ad4m/pull/322)
 - Pubsub link addition/removal publishing will now await correctly [PR#322](https://github.com/perspect3vism/ad4m/pull/322)
 - Use consistent apollo & ws versions [PR#322](https://github.com/perspect3vism/ad4m/pull/322)
 - Use new holochain client version 0.12.5 [PR#322](https://github.com/perspect3vism/ad4m/pull/322)
 - Improved CI workflow where holochain binaries are always downloaded and used for all tests and builds [PR#325](https://github.com/perspect3vism/ad4m/pull/325)

- Launcher automatically authenticates with the proxy on login. [PR#303](https://github.com/perspect3vism/ad4m/pull/303)
 
### Deprecated

### Removed

### Fixed

## [0.3.1] - 10/03/2023

### Added

### Changed
- Used new agent language to help fix slow profile loading [PR#314](https://github.com/perspect3vism/ad4m/pull/314)

### Deprecated

### Removed

### Fixed
- ad4m-launcher not opening on older MacOS version [PR#311](https://github.com/perspect3vism/ad4m/pull/311)

## [0.3.0] - 09/03/2023

### Added

- After login / registration the launcher will now open by default [PR#278](https://github.com/perspect3vism/ad4m/pull/278)
- If the user has no installed applications, we now show some info about connecting apps to AD4M and a link to Flux [PR#278](https://github.com/perspect3vism/ad4m/pull/278)
- Holochain DHT status logs every 60 seconds [PR#277](https://github.com/perspect3vism/ad4m/pull/277)
- ad4m-connect connection settings gives you the option of connecting to local or remote [PR#278](https://github.com/perspect3vism/ad4m/pull/278)
- Convience overloads for telepresence functions: `setOnlineStatusU`, `sendSignalU`, `sendBroadcastU` in `NeighbourhoodProxy`, which take new type `PerspectiveUnsignedInput` as argument. This enables sending signed signals without having to create temporary perspectives. These functions sign the whole perspective including links. [PR#296](https://github.com/perspect3vism/ad4m/pull/296)
- Sticky tabs [PR#307](https://github.com/perspect3vism/ad4m/pull/307)

### Changed

- Auth screens for launcher & connect will now parse out the capabilities to a human readable string [PR#278](https://github.com/perspect3vism/ad4m/pull/278)
- Use barcode detector for proxy QR code [PR#278](https://github.com/perspect3vism/ad4m/pull/278)
- Use proper types for auth methods [PR#278](https://github.com/perspect3vism/ad4m/pull/278)
- Show appIconPath in apps tab [PR#307](https://github.com/perspect3vism/ad4m/pull/307)
- Executor now uses the new updated LinkAdapter interface [PR#276](https://github.com/perspect3vism/ad4m/pull/276)
- Use new link language in bootstrap which will skip doing dead pulls [PR#276](https://github.com/perspect3vism/ad4m/pull/276)

### Deprecated

### Removed
- Remove mantine as dependency [PR#307](https://github.com/perspect3vism/ad4m/pull/307)
- Remove tabler-icons-react as dependency [PR#307](https://github.com/perspect3vism/ad4m/pull/307)

### Fixed

- Bug on ad4m-test where apollo connection errors would polute logs [PR#295](https://github.com/perspect3vism/ad4m/pull/295)
- ad4m-test internal tests not using self but instead published package [PR#295](https://github.com/perspect3vism/ad4m/pull/295)
- ad4m-test will now always pull latest ad4m-host binary [PR#295](https://github.com/perspect3vism/ad4m/pull/295)
- AD4M launcher will no longer flash its modal on load [PR#278](https://github.com/perspect3vism/ad4m/pull/278)
- Broken CI tests using nix (fixed by bumping nix & cachix gh action versions) [PR#278](https://github.com/perspect3vism/ad4m/pull/278)
- ad4m-connect more stable by not running an async function on the constructor. This will ensure that the client exsist even if we couldn't make a connection [PR#298](https://github.com/perspect3vism/ad4m/pull/298)
- ad4m-connect will now handle connection error from port correctly and ensure UI state get's updated correctly [PR#298](https://github.com/perspect3vism/ad4m/pull/298)
- ad4m-launcher now gives feedback if password is wrong. [PR#302](https://github.com/perspect3vism/ad4m/pull/302)
- Fix issue where scroll was broken [PR#307](https://github.com/perspect3vism/ad4m/pull/307)

## [0.2.16] - 25/02/2023

### Added

### Changed

- Main LinkLanguage (Perspective Diff Sync) refactored to replace global/objective latest-revision with a simple gossip algorithm, where agents broadcast their revision and merge in revision of others as they are gossiped. Improves speed and resilience a lot. [PR#12 in PDiff-Sync](https://github.com/perspect3vism/perspective-diff-sync/pull/12) [PR#271](https://github.com/perspect3vism/ad4m/pull/271)

### Deprecated

### Removed

### Fixed

- Perspective Diff Sync: calculation of fast_forward_possible fixed, which prevents merge-loops (PR#13)[https://github.com/perspect3vism/perspective-diff-sync/pull/13]

## [0.2.15] - 23/02/2023

### Added

- getAd4mClient to web exports in connect [PR#259](https://github.com/perspect3vism/ad4m/pull/259)

### Changed

### Deprecated

### Removed

### Fixed

- Not slow polling after sync [PR#260](https://github.com/perspect3vism/ad4m/pull/260)
- Trusted agent popup not working consistently [PR#261](https://github.com/perspect3vism/ad4m/pull/261)

## [0.2.14] - 17/02/2023

### Added

- Adds ability to remove Telepresence signal handler [PR#251](https://github.com/perspect3vism/ad4m/pull/251)
- e92b19f (connect): Add typescript types to the build, and use web as default. Separate export for Electron.

### Changed

- "Language not created by trusted agent and is not templated" error is now shown in log and contains the meta information of the failed Language [PR#252](https://github.com/perspect3vism/ad4m/pull/252)
- 968da42 (connect): Separate event state into `authstatechange` `connectionstatechange` and `configstatechange` in ad4m-connect
- [connect] Updated utils export & made `getAd4mClient` export from web as well. [PR#259](https://github.com/perspect3vism/ad4m/pull/259)

### Deprecated

### Removed

### Fixed

- Startup when unlocking (instead of generating) agent was halted with empty log and "No Perspective controller" errors. Fixed with better error handling during unlock [PR#253](https://github.com/perspect3vism/ad4m/pull/253) and [PR#256](https://github.com/perspect3vism/ad4m/pull/256)

## [0.2.13] - 15/02/2023

### Added

- Expression "create", "get" and "get-raw" added to cli and rust-client [PR#159](https://github.com/perspect3vism/ad4m/pull/159)

### Changed

- CLI: `ad4m languages generate-boostrap` is now availabel under `ad4m dev generate-bootstrap`
- Default bootstrap-seed updated

### Deprecated

### Removed

### Fixed

- Bootstrap seed creation working with cli: `ad4m dev generate-bootstrap` [PR#247](https://github.com/perspect3vism/ad4m/pull/247)

## [0.2.12-patch-1] - 14/02/2023

### Changed

- Sets last supported version to 0.2.12

###

- Adds new language publishing agent key to trusted agents in boostrap seed

## [0.2.12] - 14/02/2023

### Added

- Telepresence implementation (real-time signals between agents in Neighbourhoods) ][PR#239](https://github.com/perspect3vism/ad4m/pull/238)
- Perspective synchronization state with easing-off retries of LinkLanguage installation and network sync [PR#235](https://github.com/perspect3vism/ad4m/pull/235)

### Changed

- SDNA Subject API and decorators improved [PR#229](https://github.com/perspect3vism/ad4m/pull/229)
- AD4M connect updated to new style [PR#242](https://github.com/perspect3vism/ad4m/pull/242)

### Deprecated

### Removed

### Fixed

- Copy/paste of proxy URL from launcher working now [PR#241](https://github.com/perspect3vism/ad4m/pull/241)
- Duplicate entries of trusted agents [also PR#241](https://github.com/perspect3vism/ad4m/pull/241)

### Security

## [0.2.11] - 02/02/2023

### Added

- Ability to revoke applications in ad4m launcher
- Added more neighbourhood url for perspective log outputs across all functions
- Installing neighbourhoods will now check if there is already one installed with that url
- Mechanism added for cleaning agents data automatically when releasing a new launcher version incompatible with older ones

### Changed

- CI test binaries now use cargo built binaries instead of nix
- Default link language updated to new perspective-diff-sync with simple latest revision link anchors & simple active agent links
- Holochain upgraded to 0.1.0
- Holochain client upraded to 0.12.0
- UI changes to launcher make style more close to ad4m website

### Deprecated

### Removed

### Fixed

- IPFS lock causing ad4m launcher to not start
- Not being able to click outside the launcher to minimize it
- Updating a link now triggers add/remove link signals
- No longer calling signedZomeCall() in HolochainService, results in reduced CPU load and function call time

### Security

---

## [0.2.10] - 12/01/2023

### Added

- AD4M version number inside of launcher UI: [#196](https://github.com/perspect3vism/ad4m/pull/196)

### Changed

### Deprecated

### Removed

### Fixed

### Security

---

## [0.2.9] - 11/01/2023

### Added

- SDNA Collection "where": [#156](https://github.com/perspect3vism/ad4m/pull/156)
- Missing build step & rust install process to README
- In ad4m-connect show a connection error telling users to check browser shields if we notice requests being blocked: [#185](https://github.com/perspect3vism/ad4m/pull/185) & [#191](https://github.com/perspect3vism/ad4m/pull/191)
- Stop scanning button in ad4m-launcher: [#155](https://github.com/perspect3vism/ad4m/pull/155)

### Changed

- In ad4m-connect after downloading ad4m-launcher; show connect instead of reconnect text: [#183](https://github.com/perspect3vism/ad4m/pull/183)
- Each Holochain DNA now has its own async queue so only DNA specific requests are ran in sync: [#184](https://github.com/perspect3vism/ad4m/pull/184)

### Deprecated

### Removed

- .AppImage build targets: [#180](https://github.com/perspect3vism/ad4m/pull/180)

### Fixed

- Cleaned up logging output from ad4m-executor & link language: [#160](https://github.com/perspect3vism/ad4m/pull/160)
- Wait for ipfs repo.lock before starting ad4m-launcher: [#182](https://github.com/perspect3vism/ad4m/pull/182)
- Block spawning multiple ad4m launchers: [#181](https://github.com/perspect3vism/ad4m/pull/181)
- Fix copy text on Linux: [#187](https://github.com/perspect3vism/ad4m/pull/187)
- Fix UI buttons on Windows: [#188](https://github.com/perspect3vism/ad4m/pull/188)
- Fix pending commit handling when joining a neighbourhood. This code ensures that a user will not submit commits to a link language until they have received some data in the case where they join a neighbourhood: [#193](https://github.com/perspect3vism/ad4m/pull/193) & [#177](https://github.com/perspect3vism/ad4m/pull/177)

### Security

---<|MERGE_RESOLUTION|>--- conflicted
+++ resolved
@@ -15,7 +15,6 @@
 
 ### Fixed
 
-<<<<<<< HEAD
 ## [0.6.0] - 22/09/2023
 
 ### Added
@@ -60,8 +59,11 @@
  - ad4m-connect connection settings gives you the option of connecting to local or remote [PR#278](https://github.com/perspect3vism/ad4m/pull/278)
  - Convience overloads for telepresence functions: `setOnlineStatusU`, `sendSignalU`, `sendBroadcastU` in `NeighbourhoodProxy`, which take new type `PerspectiveUnsignedInput` as argument. This enables sending signed signals without having to create temporary perspectives. These functions sign the whole perspective including links. [PR#296](https://github.com/perspect3vism/ad4m/pull/296)
  - ad4m-launcher now has update functionality [PR#304](https://github.com/perspect3vism/ad4m/pull/304)
-
-### Changed
+ - Added missing Prolog declarations for new SDNA predicates `collection_adder/collection_remover`, fixing breaking apps using SDNA Subject Classes that don't have collections defined [PR#398](https://github.com/coasys/ad4m/pull/398)
+ - Replaced old and depreciated link to AD4Min launcher in docs with link to ADAM Launcher releases [PR#393](https://github.com/coasys/ad4m/pull/393)
+
+### Changed
+ - Moved code that deals with the IPFS repo lock from JS to Rust, improving (in most cases: unblocking) startup of the Launcher on Windows [PR#392](https://github.com/coasys/ad4m/pull/392)
  
 ### Deprecated
 
@@ -72,16 +74,6 @@
 - Fixed destructor not working because it would not remove all intial value [PR#402](https://github.com/coasys/ad4m/pull/402)
 - Handle not being able to parse expression URL if the language didn't exists [PR#402](https://github.com/coasys/ad4m/pull/402)
 
-=======
-## [0.5.1] - 25/07/2023
-
-### Fixed
- - Added missing Prolog declarations for new SDNA predicates `collection_adder/collection_remover`, fixing breaking apps using SDNA Subject Classes that don't have collections defined [PR#398](https://github.com/coasys/ad4m/pull/398)
- - Replaced old and depreciated link to AD4Min launcher in docs with link to ADAM Launcher releases [PR#393](https://github.com/coasys/ad4m/pull/393)
-
-### Changed
- - Moved code that deals with the IPFS repo lock from JS to Rust, improving (in most cases: unblocking) startup of the Launcher on Windows [PR#392](https://github.com/coasys/ad4m/pull/392)
->>>>>>> 227c2b93
 ## [0.5.0] - 10/07/2023
 
 ### Added
