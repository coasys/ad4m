# Changelog

The format is based on [Keep a Changelog](https://keepachangelog.com/en/1.0.0/).  
This project _loosely_ adheres to [Semantic Versioning](https://semver.org/spec/v2.0.0.html). More specifically:

## unreleased

### Added
 - After login / registration the launcher will now open by default [PR#278](https://github.com/perspect3vism/ad4m/pull/278)
 - If the user has no installed applications, we now show some info about connecting apps to AD4M and a link to Flux [PR#278](https://github.com/perspect3vism/ad4m/pull/278)
 - Holochain DHT status logs every 60 seconds [PR#277](https://github.com/perspect3vism/ad4m/pull/277)
 - ad4m-connect connection settings gives you the option of connecting to local or remote [PR#278](https://github.com/perspect3vism/ad4m/pull/278)
 - Convience overloads for telepresence functions: `setOnlineStatusU`, `sendSignalU`, `sendBroadcastU` in `NeighbourhoodProxy`, which take new type `PerspectiveUnsignedInput` as argument. This enables sending signed signals without having to create temporary perspectives. These functions sign the whole perspective including links. [PR#296](https://github.com/perspect3vism/ad4m/pull/296)

### Changed
 - Auth screens for launcher & connect will now parse out the capabilities to a human readable string [PR#278](https://github.com/perspect3vism/ad4m/pull/278)
 - Use barcode detector for proxy QR code [PR#278](https://github.com/perspect3vism/ad4m/pull/278)
 - Use proper types for auth methods [PR#278](https://github.com/perspect3vism/ad4m/pull/278)

### Deprecated

### Removed

### Fixed
<<<<<<< HEAD
- [launcher] Trusted agent popup now works correctly & Fixed language actions [PR#273](https://github.com/perspect3vism/ad4m/pull/273)
=======
 - Bug on ad4m-test where apollo connection errors would polute logs [PR#295](https://github.com/perspect3vism/ad4m/pull/295)
 - ad4m-test internal tests not using self but instead published package [PR#295](https://github.com/perspect3vism/ad4m/pull/295)
 - ad4m-test will now always pull latest ad4m-host binary [PR#295](https://github.com/perspect3vism/ad4m/pull/295)
 - AD4M launcher will no longer flash its modal on load [PR#278](https://github.com/perspect3vism/ad4m/pull/278)
 - Broken CI tests using nix (fixed by bumping nix & cachix gh action versions) [PR#278](https://github.com/perspect3vism/ad4m/pull/278)
 - ad4m-connect more stable by not running an async function on the constructor. This will ensure that the client exsist even if we couldn't make a connection [PR#298](https://github.com/perspect3vism/ad4m/pull/298)
 - ad4m-connect will now handle connection error from port correctly and ensure UI state get's updated correctly [PR#298](https://github.com/perspect3vism/ad4m/pull/298)
 - ad4m-launcher now gives feedback if password is wrong. [PR#302](https://github.com/perspect3vism/ad4m/pull/302)
>>>>>>> e961e64f

## [0.2.16] - 25/02/2013
### Added

### Changed
 - Main LinkLanguage (Perspective Diff Sync) refactored to replace global/objective latest-revision with a simple gossip algorithm, where agents broadcast their revision and merge in revision of others as they are gossiped. Improves speed and resilience a lot. [PR#12 in PDiff-Sync](https://github.com/perspect3vism/perspective-diff-sync/pull/12) [PR#271](https://github.com/perspect3vism/ad4m/pull/271)

### Deprecated

### Removed

### Fixed
 - Perspective Diff Sync: calculation of fast_forward_possible fixed, which prevents merge-loops (PR#13)[https://github.com/perspect3vism/perspective-diff-sync/pull/13]

## [0.2.15] - 23/02/2013

### Added
 -  getAd4mClient to web exports in connect [PR#259](https://github.com/perspect3vism/ad4m/pull/259)

### Changed

### Deprecated

### Removed

### Fixed
 - Not slow polling after sync [PR#260](https://github.com/perspect3vism/ad4m/pull/260)
 - Trusted agent popup not working consistently [PR#261](https://github.com/perspect3vism/ad4m/pull/261)

## [0.2.14] - 17/02/2013

### Added
- Adds ability to remove Telepresence signal handler [PR#251](https://github.com/perspect3vism/ad4m/pull/251)
- e92b19f (connect): Add typescript types to the build, and use web as default. Separate export for Electron.

### Changed

- "Language not created by trusted agent and is not templated" error is now shown in log and contains the meta information of the failed Language [PR#252](https://github.com/perspect3vism/ad4m/pull/252)
- 968da42 (connect): Separate event state into `authstatechange` `connectionstatechange` and `configstatechange` in ad4m-connect
- [connect] Updated utils export & made `getAd4mClient` export from web as well. [PR#259](https://github.com/perspect3vism/ad4m/pull/259)

### Deprecated

### Removed

### Fixed
- Startup when unlocking (instead of generating) agent was halted with empty log and "No Perspective controller" errors. Fixed with better error handling during unlock [PR#253](https://github.com/perspect3vism/ad4m/pull/253) and [PR#256](https://github.com/perspect3vism/ad4m/pull/256)
  
## [0.2.13] - 15/02/2013

### Added

- Expression "create", "get" and "get-raw" added to cli and rust-client [PR#159](https://github.com/perspect3vism/ad4m/pull/159)

### Changed

- CLI: `ad4m languages generate-boostrap` is now availabel under `ad4m dev generate-bootstrap`
- Default bootstrap-seed updated

### Deprecated

### Removed

### Fixed

- Bootstrap seed creation working with cli: `ad4m dev generate-bootstrap` [PR#247](https://github.com/perspect3vism/ad4m/pull/247)

## [0.2.12-patch-1] - 14/02/2023

### Changed

- Sets last supported version to 0.2.12

###

- Adds new language publishing agent key to trusted agents in boostrap seed

## [0.2.12] - 14/02/2023

### Added

- Telepresence implementation (real-time signals between agents in Neighbourhoods) ][PR#239](https://github.com/perspect3vism/ad4m/pull/238)
- Perspective synchronization state with easing-off retries of LinkLanguage installation and network sync [PR#235](https://github.com/perspect3vism/ad4m/pull/235)

### Changed

- SDNA Subject API and decorators improved [PR#229](https://github.com/perspect3vism/ad4m/pull/229)
- AD4M connect updated to new style [PR#242](https://github.com/perspect3vism/ad4m/pull/242)

### Deprecated

### Removed

### Fixed

- Copy/paste of proxy URL from launcher working now [PR#241](https://github.com/perspect3vism/ad4m/pull/241)
- Duplicate entries of trusted agents [also PR#241](https://github.com/perspect3vism/ad4m/pull/241)

### Security

## [0.2.11] - 02/02/2023

### Added

- Ability to revoke applications in ad4m launcher
- Added more neighbourhood url for perspective log outputs across all functions
- Installing neighbourhoods will now check if there is already one installed with that url
- Mechanism added for cleaning agents data automatically when releasing a new launcher version incompatible with older ones

### Changed

- CI test binaries now use cargo built binaries instead of nix
- Default link language updated to new perspective-diff-sync with simple latest revision link anchors & simple active agent links
- Holochain upgraded to 0.1.0
- Holochain client upraded to 0.12.0
- UI changes to launcher make style more close to ad4m website

### Deprecated

### Removed

### Fixed

- IPFS lock causing ad4m launcher to not start
- Not being able to click outside the launcher to minimize it
- Updating a link now triggers add/remove link signals
- No longer calling signedZomeCall() in HolochainService, results in reduced CPU load and function call time

### Security

---

## [0.2.10] - 12/01/2023

### Added

- AD4M version number inside of launcher UI: [#196](https://github.com/perspect3vism/ad4m/pull/196)

### Changed

### Deprecated

### Removed

### Fixed

### Security

---

## [0.2.9] - 11/01/2023

### Added

- SDNA Collection "where": [#156](https://github.com/perspect3vism/ad4m/pull/156)
- Missing build step & rust install process to README
- In ad4m-connect show a connection error telling users to check browser shields if we notice requests being blocked: [#185](https://github.com/perspect3vism/ad4m/pull/185) & [#191](https://github.com/perspect3vism/ad4m/pull/191)
- Stop scanning button in ad4m-launcher: [#155](https://github.com/perspect3vism/ad4m/pull/155)

### Changed

- In ad4m-connect after downloading ad4m-launcher; show connect instead of reconnect text: [#183](https://github.com/perspect3vism/ad4m/pull/183)
- Each Holochain DNA now has its own async queue so only DNA specific requests are ran in sync: [#184](https://github.com/perspect3vism/ad4m/pull/184)

### Deprecated

### Removed

- .AppImage build targets: [#180](https://github.com/perspect3vism/ad4m/pull/180)

### Fixed

- Cleaned up logging output from ad4m-executor & link language: [#160](https://github.com/perspect3vism/ad4m/pull/160)
- Wait for ipfs repo.lock before starting ad4m-launcher: [#182](https://github.com/perspect3vism/ad4m/pull/182)
- Block spawning multiple ad4m launchers: [#181](https://github.com/perspect3vism/ad4m/pull/181)
- Fix copy text on Linux: [#187](https://github.com/perspect3vism/ad4m/pull/187)
- Fix UI buttons on Windows: [#188](https://github.com/perspect3vism/ad4m/pull/188)
- Fix pending commit handling when joining a neighbourhood. This code ensures that a user will not submit commits to a link language until they have received some data in the case where they join a neighbourhood: [#193](https://github.com/perspect3vism/ad4m/pull/193) & [#177](https://github.com/perspect3vism/ad4m/pull/177)

### Security

---<|MERGE_RESOLUTION|>--- conflicted
+++ resolved
@@ -22,9 +22,7 @@
 ### Removed
 
 ### Fixed
-<<<<<<< HEAD
-- [launcher] Trusted agent popup now works correctly & Fixed language actions [PR#273](https://github.com/perspect3vism/ad4m/pull/273)
-=======
+ - Trusted agent popup now works correctly & Fixed language actions [PR#273](https://github.com/perspect3vism/ad4m/pull/273)
  - Bug on ad4m-test where apollo connection errors would polute logs [PR#295](https://github.com/perspect3vism/ad4m/pull/295)
  - ad4m-test internal tests not using self but instead published package [PR#295](https://github.com/perspect3vism/ad4m/pull/295)
  - ad4m-test will now always pull latest ad4m-host binary [PR#295](https://github.com/perspect3vism/ad4m/pull/295)
@@ -33,7 +31,6 @@
  - ad4m-connect more stable by not running an async function on the constructor. This will ensure that the client exsist even if we couldn't make a connection [PR#298](https://github.com/perspect3vism/ad4m/pull/298)
  - ad4m-connect will now handle connection error from port correctly and ensure UI state get's updated correctly [PR#298](https://github.com/perspect3vism/ad4m/pull/298)
  - ad4m-launcher now gives feedback if password is wrong. [PR#302](https://github.com/perspect3vism/ad4m/pull/302)
->>>>>>> e961e64f
 
 ## [0.2.16] - 25/02/2013
 ### Added
