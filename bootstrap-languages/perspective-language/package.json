--- conflicted
+++ resolved
@@ -30,9 +30,5 @@
     "typescript": "^4.5.5",
     "uint8arrays": "^3.0.0"
   },
-<<<<<<< HEAD
-  "version": "0.9.0-rc9"
-=======
   "version": "0.9.1-prerelease"
->>>>>>> 5e85680b
 }