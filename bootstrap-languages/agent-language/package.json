--- conflicted
+++ resolved
@@ -1,10 +1,6 @@
 {
   "name": "@perspect3vism/agent-language",
-<<<<<<< HEAD
   "version": "0.6.1-alpha.0",
-=======
-  "version": "0.7.0-prerelease",
->>>>>>> 763b695b
   "description": "AD4M Language implementation for Holochain profile DNA",
   "main": "index.js",
   "scripts": {
