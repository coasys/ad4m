--- conflicted
+++ resolved
@@ -1,10 +1,6 @@
 {
   "name": "@perspect3vism/agent-language",
-<<<<<<< HEAD
-  "version": "0.4.3",
-=======
   "version": "0.5.0",
->>>>>>> 52bb71f3
   "description": "AD4M Language implementation for Holochain profile DNA",
   "main": "index.js",
   "scripts": {
