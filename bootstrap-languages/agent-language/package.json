{
<<<<<<< HEAD
  "name": "@coasys/agent-language",
  "version": "0.8.0-prerelease",
=======
  "name": "@perspect3vism/agent-language",
>>>>>>> 45aea0c2
  "description": "AD4M Language implementation for Holochain profile DNA",
  "main": "index.js",
  "scripts": {
    "test-disabled": "echo \"No agent language integration tests\"",
    "rollup-icons": "rollup -c rollup.config.icons.js",
    "rollup-dna": "rollup -c rollup.config.hc-dna.js",
    "rollup-expression-ui": "rollup -c rollup.config.expression-ui.js",
    "compile-dna": "cd hc-dna && ./build.sh && cd ..",
    "compile-dna-windows": "cd hc-dna && powershell -ExecutionPolicy Bypass -File ./build.ps1 && cd ..",
    "build": "run-script-os",
    "build:linux": "pnpm compile-dna && pnpm build:common",
    "build:macos": "pnpm compile-dna && pnpm build:common",
    "build:windows": "pnpm compile-dna-windows && pnpm build:common",
    "build:common": "pnpm rollup-dna && pnpm rollup-icons && pnpm rollup-expression-ui && deno run --allow-all esbuild.ts"
  },
  "author": "",
  "license": "ISC",
  "devDependencies": {
    "@coasys/ad4m": "*",
    "@perspect3vism/rollup-plugin-dna": "^0.0.2",
    "@rollup/plugin-commonjs": "^17.0.0",
    "@rollup/plugin-json": "^4.1.0",
    "@rollup/plugin-node-resolve": "^8.0.0",
    "@rollup/plugin-typescript": "^11.1.0",
    "@tsconfig/svelte": "^1.0.0",
    "@types/node": "^18.0.0",
    "rollup": "^2.3.4",
    "rollup-plugin-postcss": "^4.0.0",
    "rollup-plugin-string": "^3.0.0",
    "rollup-plugin-svelte": "^6.0.0",
    "rollup-plugin-terser": "^7.0.0",
    "run-script-os": "^1.1.6",
    "svelte": "^3.0.0",
    "svelte-check": "^1.0.0",
    "svelte-preprocess": "^4.0.0",
    "tslib": "^2.0.0",
    "typescript": "^4.2.4",
    "xmlhttprequest": "^1.8.0"
  },
  "dependencies": {
    "email-validator": "^2.0.4",
    "md5": "^2.3.0",
    "postcss": "^8.2.1"
  },
  "version": "0.8.0"
}<|MERGE_RESOLUTION|>--- conflicted
+++ resolved
@@ -1,10 +1,5 @@
 {
-<<<<<<< HEAD
   "name": "@coasys/agent-language",
-  "version": "0.8.0-prerelease",
-=======
-  "name": "@perspect3vism/agent-language",
->>>>>>> 45aea0c2
   "description": "AD4M Language implementation for Holochain profile DNA",
   "main": "index.js",
   "scripts": {
