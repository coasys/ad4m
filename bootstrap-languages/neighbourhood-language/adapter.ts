<<<<<<< HEAD
import type { Address, Expression, ExpressionAdapter, PublicSharing, LanguageContext, AgentService, HolochainLanguageDelegate, NeighbourhoodExpression } from "@perspect3vism/ad4m";
import { DNA_NICK } from "./dna";
import { NeighbourhoodStorage } from "./neighbourhoodStorage";
import type { IPFS } from "ipfs-core-types"

class NeighbourhoodPutAdapter implements PublicSharing {
  #agent: AgentService
  #DNA: HolochainLanguageDelegate;
  #IPFS: IPFS;

  constructor(context: LanguageContext) {
      this.#agent = context.agent
      this.#DNA = context.Holochain as HolochainLanguageDelegate;
      // @ts-ignore
      this.#IPFS = context.IPFS;
=======
import type { Address, Expression, ExpressionAdapter, PublicSharing, LanguageContext, AgentService } from "https://esm.sh/@perspect3vism/ad4m@0.5.0";
import axiod from "https://deno.land/x/axiod/mod.ts";
import { PROXY_URL } from "./index.ts";

class NeighbourhoodPutAdapter implements PublicSharing {
  #agent: AgentService;

  constructor(context: LanguageContext) {
    this.#agent = context.agent;
>>>>>>> 60d68e2a
  }

  async createPublic(neighbourhood: object): Promise<Address> {
    // @ts-ignore
<<<<<<< HEAD
    const hash = ipfsAddress.cid.toString();

    const storage = new NeighbourhoodStorage((fn_name, payload) => this.#DNA.call(DNA_NICK, "neighbourhood_storage", fn_name, payload));

    const expression: any = this.#agent.createSignedExpression(neighbourhood)
=======
    const hash = UTILS.hash(JSON.stringify(neighbourhood));
    const agent = this.#agent;
    const expression = agent.createSignedExpression(neighbourhood);

    //Build the key value object for the neighbourhood object
    const key = hash;
    const neighbourhoodPostData = {
      key: key,
      // Content of the new object.
      value: JSON.stringify(expression),
    };
    //Save the neighbourhood information to the KV store
    const neighbourhoodPostResult = await axiod.post(PROXY_URL, neighbourhoodPostData);
    if (neighbourhoodPostResult.status != 200) {
      console.error("Upload neighbourhood data gets error: ", neighbourhoodPostResult);
    }
>>>>>>> 60d68e2a

    //Store the FileMetadataExpression
    await storage.storeNeighbourhoodExpression({
      neighbourhood: expression,
      address: hash
    })

    //@ts-ignore
    return hash
  }
}

export default class Adapter implements ExpressionAdapter {
  putAdapter: PublicSharing;
  #DNA: HolochainLanguageDelegate;

  constructor(context: LanguageContext) {
    this.putAdapter = new NeighbourhoodPutAdapter(context);
    this.#DNA = context.Holochain as HolochainLanguageDelegate;
  }

  async get(address: Address): Promise<Expression> {
<<<<<<< HEAD
        //Check the first two characters of address are equal to Qm
    if (address.substring(0, 2) != "Qm") {
      console.error("LanguageLanguage.get(): The address is not a valid hash");
      return null;
    }

    const storage = new NeighbourhoodStorage((fn_name, payload) => this.#DNA.call(DNA_NICK, "neighbourhood_storage", fn_name, payload));

    const expression = (await storage.getNeighbourhoodExpression(address)) as NeighbourhoodExpression
    if (!expression) {
      return null;
    };
=======
    const cid = address.toString();

    let presignedUrl;
    try {
      const getPresignedUrl = await axiod.get(PROXY_URL+`?key=${cid}`);
      presignedUrl = getPresignedUrl.data.url;
    } catch (e) {
      console.error("Get neighbourhood failed at getting presigned url", e);
    }

    let neighbourhoodObject;
    try {
      const getneighbourhoodObject = await axiod.get(presignedUrl);
      neighbourhoodObject = getneighbourhoodObject.data;
    } catch (e) {
      console.error("Get meta information failed at getting meta information", e);
    }
>>>>>>> 60d68e2a

    return expression
  }
}<|MERGE_RESOLUTION|>--- conflicted
+++ resolved
@@ -1,20 +1,3 @@
-<<<<<<< HEAD
-import type { Address, Expression, ExpressionAdapter, PublicSharing, LanguageContext, AgentService, HolochainLanguageDelegate, NeighbourhoodExpression } from "@perspect3vism/ad4m";
-import { DNA_NICK } from "./dna";
-import { NeighbourhoodStorage } from "./neighbourhoodStorage";
-import type { IPFS } from "ipfs-core-types"
-
-class NeighbourhoodPutAdapter implements PublicSharing {
-  #agent: AgentService
-  #DNA: HolochainLanguageDelegate;
-  #IPFS: IPFS;
-
-  constructor(context: LanguageContext) {
-      this.#agent = context.agent
-      this.#DNA = context.Holochain as HolochainLanguageDelegate;
-      // @ts-ignore
-      this.#IPFS = context.IPFS;
-=======
 import type { Address, Expression, ExpressionAdapter, PublicSharing, LanguageContext, AgentService } from "https://esm.sh/@perspect3vism/ad4m@0.5.0";
 import axiod from "https://deno.land/x/axiod/mod.ts";
 import { PROXY_URL } from "./index.ts";
@@ -24,18 +7,10 @@
 
   constructor(context: LanguageContext) {
     this.#agent = context.agent;
->>>>>>> 60d68e2a
   }
 
   async createPublic(neighbourhood: object): Promise<Address> {
     // @ts-ignore
-<<<<<<< HEAD
-    const hash = ipfsAddress.cid.toString();
-
-    const storage = new NeighbourhoodStorage((fn_name, payload) => this.#DNA.call(DNA_NICK, "neighbourhood_storage", fn_name, payload));
-
-    const expression: any = this.#agent.createSignedExpression(neighbourhood)
-=======
     const hash = UTILS.hash(JSON.stringify(neighbourhood));
     const agent = this.#agent;
     const expression = agent.createSignedExpression(neighbourhood);
@@ -52,7 +27,6 @@
     if (neighbourhoodPostResult.status != 200) {
       console.error("Upload neighbourhood data gets error: ", neighbourhoodPostResult);
     }
->>>>>>> 60d68e2a
 
     //Store the FileMetadataExpression
     await storage.storeNeighbourhoodExpression({
@@ -75,20 +49,6 @@
   }
 
   async get(address: Address): Promise<Expression> {
-<<<<<<< HEAD
-        //Check the first two characters of address are equal to Qm
-    if (address.substring(0, 2) != "Qm") {
-      console.error("LanguageLanguage.get(): The address is not a valid hash");
-      return null;
-    }
-
-    const storage = new NeighbourhoodStorage((fn_name, payload) => this.#DNA.call(DNA_NICK, "neighbourhood_storage", fn_name, payload));
-
-    const expression = (await storage.getNeighbourhoodExpression(address)) as NeighbourhoodExpression
-    if (!expression) {
-      return null;
-    };
-=======
     const cid = address.toString();
 
     let presignedUrl;
@@ -106,7 +66,11 @@
     } catch (e) {
       console.error("Get meta information failed at getting meta information", e);
     }
->>>>>>> 60d68e2a
+
+    const expression = (await storage.getNeighbourhoodExpression(address)) as NeighbourhoodExpression
+    if (!expression) {
+      return null;
+    };
 
     return expression
   }
