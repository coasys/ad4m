--- conflicted
+++ resolved
@@ -38,9 +38,5 @@
   "devDependencies": {
     "run-script-os": "^1.1.6"
   },
-<<<<<<< HEAD
-  "version": "0.10.1-rc7"
-=======
   "version": "0.10.1-rc8"
->>>>>>> 7844f6af
 }