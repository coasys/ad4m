--- conflicted
+++ resolved
@@ -38,9 +38,5 @@
   "devDependencies": {
     "run-script-os": "^1.1.6"
   },
-<<<<<<< HEAD
-  "version": "0.9.0-rc9"
-=======
   "version": "0.9.1-prerelease"
->>>>>>> 5e85680b
 }