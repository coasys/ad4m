{
<<<<<<< HEAD
  "name": "@coasys/perspective-diff-sync",
  "version": "0.8.0-prerelease",
=======
  "name": "@perspect3vism/perspective-diff-sync",
>>>>>>> 45aea0c2
  "description": "An AD4M language for syncing mutations to a share perspective",
  "main": "index.js",
  "scripts": {
    "build-dna": "cd hc-dna && ./build.sh && cd ..",
    "build": "run-script-os",
    "build:linux": "pnpm run build-dna && pnpm run build-common",
    "build:macos": "pnpm run build-dna && pnpm run build-common",
    "build:windows": "cd hc-dna && powershell -ExecutionPolicy Bypass -File ./build.ps1 && cd .. && pnpm run build-common",
    "rollup-dna": "rollup -c rollup.config.hc-dna.js",
    "build-common": "pnpm run rollup-dna && deno run --allow-all esbuild.ts",
    "integration-test": "node ../../test-runner/build/cli.js --test ./integration-test.js --bundle \"./build/bundle.js\" --meta '{\"name\":\"p-diff-sync\",\"description\":\"Holochain based language for sharing Perspectives\",\"sourceCodeLink\":\"https://github.com/perspect3vism/perspective-diff-sync\",\"possibleTemplateParams\":[\"uid\",\"name\"]}'"
  },
  "author": "",
  "license": "ISC",
  "dependencies": {
    "@coasys/ad4m": "*",
    "@perspect3vism/rollup-plugin-dna": "^0.0.2",
    "@rollup/plugin-commonjs": "^14.0.0",
    "@rollup/plugin-json": "^4.1.0",
    "@rollup/plugin-node-resolve": "^8.0.0",
    "@rollup/plugin-typescript": "^4.0.0",
    "@tsconfig/svelte": "^1.0.0",
    "@types/node": "^18.0.0",
    "faker": "^5.5.3",
    "rollup": "^2.3.4",
    "rollup-plugin-postcss": "^3.1.8",
    "rollup-plugin-string": "^3.0.0",
    "rollup-plugin-svelte": "^6.0.0",
    "rollup-plugin-terser": "^7.0.0",
    "svelte": "^3.0.0",
    "svelte-check": "^1.0.0",
    "svelte-preprocess": "^4.0.0",
    "tslib": "^2.0.0",
    "typescript": "^4.5.5"
  },
  "devDependencies": {
    "run-script-os": "^1.1.6"
  },
  "version": "0.8.0"
}<|MERGE_RESOLUTION|>--- conflicted
+++ resolved
@@ -1,10 +1,5 @@
 {
-<<<<<<< HEAD
   "name": "@coasys/perspective-diff-sync",
-  "version": "0.8.0-prerelease",
-=======
-  "name": "@perspect3vism/perspective-diff-sync",
->>>>>>> 45aea0c2
   "description": "An AD4M language for syncing mutations to a share perspective",
   "main": "index.js",
   "scripts": {
