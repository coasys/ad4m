--- conflicted
+++ resolved
@@ -1,10 +1,6 @@
 {
   "name": "@perspect3vism/perspective-diff-sync",
-<<<<<<< HEAD
-  "version": "0.4.3",
-=======
   "version": "0.5.0",
->>>>>>> 52bb71f3
   "description": "An AD4M language for syncing mutations to a share perspective",
   "main": "index.js",
   "scripts": {
