import { LinkSyncAdapter, PerspectiveDiffObserver, HolochainLanguageDelegate, LanguageContext, PerspectiveDiff, 
  LinkExpression, DID, Perspective, PerspectiveState, DebugGraphObserver, DebugStringObserver } from "https://esm.sh/@coasys/ad4m@0.10.1-release-candidate-4-debug-strings";
import type { SyncStateChangeObserver } from "https://esm.sh/@coasys/ad4m@0.10.1-release-candidate-4-debug-strings";
import { Mutex, withTimeout } from "https://esm.sh/async-mutex@0.4.0";
import { DNA_ROLE, ZOME_NAME } from "./build/happ.js";
import { encodeBase64 } from "https://deno.land/std@0.220.1/encoding/base64.ts";

class PeerInfo {
  //@ts-ignore
  currentRevision: Uint8Array;
  //@ts-ignore
  lastSeen: Date;
};

export class LinkAdapter implements LinkSyncAdapter {
  hcDna: HolochainLanguageDelegate;
  linkCallback?: PerspectiveDiffObserver
  syncStateChangeCallback?: SyncStateChangeObserver
  debugStringCallback?: DebugStringObserver
  peers: Map<DID, PeerInfo> = new Map();
  generalMutex: Mutex = withTimeout(new Mutex(), 10000, new Error('PerspectiveDiffSync: generalMutex timeout'));
  me: DID
  gossipLogCount: number = 0;
  myCurrentRevision: Uint8Array | null = null;

  constructor(context: LanguageContext) {
    //@ts-ignore
    this.hcDna = context.Holochain as HolochainLanguageDelegate;
    this.me = context.agent.did;
  }

  writable(): boolean {
    return true;
  }

  public(): boolean {
    return false;
  }

  async others(): Promise<DID[]> {
    //@ts-ignore
    let others = await this.hcDna.call(DNA_ROLE, ZOME_NAME, "get_others", null);
    console.log("PerspectiveDiffSync.others(); others", others);
    return others as DID[];
  }

  async currentRevision(): Promise<string> {
    //@ts-ignore
    let res = await this.hcDna.call(DNA_ROLE, ZOME_NAME, "current_revision", null);
    console.log("PerspectiveDiffSync.currentRevision(); res", res);
    return res as string;
  }

  async sync(): Promise<PerspectiveDiff> {
    //console.log("PerspectiveDiffSync.sync(); Getting lock");
    const release = await this.generalMutex.acquire();
    //console.log("PerspectiveDiffSync.sync(); Got lock");
    try {
      //@ts-ignore
      let current_revision = await this.hcDna.call(DNA_ROLE, ZOME_NAME, "sync", null);
      if (current_revision && current_revision instanceof Uint8Array) {
        this.myCurrentRevision = current_revision; 
      }
    } catch (e) {
      console.error("PerspectiveDiffSync.sync(); got error", e);
    } finally {
      release();
    }
    await this.gossip();
    return new PerspectiveDiff()
  }

  async gossip() {
    this.gossipLogCount += 1;
    let lostPeers: DID[] = [];

    const release = await this.generalMutex.acquire();
    try {
      this.peers.forEach( (peerInfo, peer) => {
        if (peerInfo.lastSeen.getTime() + 10000 < new Date().getTime()) {
          lostPeers.push(peer);
        }
      });

      for (const peer of lostPeers) {
        this.peers.delete(peer);
      }

      // flatten the map into an array of peers
      let peers = Array.from(this.peers.keys());
      peers.push(this.me);
      
      // Lexically sort the peers
      peers = peers.sort();

      // If we are the first peer, we are the scribe
      let is_scribe = (peers[0] == this.me);
      
      // Get a deduped set of all peer's current revisions
      let revisions = new Set<Uint8Array>();
      for(const peerInfo of this.peers.values()) {
        if (peerInfo.currentRevision) revisions.add(peerInfo.currentRevision);
      }

      //Do checking on incoming gossip revisions and see if we have the same hash as the majority of the peers
      //Get a copied array of revisions that are the same as mine
      let sameRevisions;
      //Get a copied array of revisions that are different than mine
      let differentRevisions;

      function generateRevisionStates(myCurrentRevision: Uint8Array) {
        sameRevisions = revisions.size == 0 ? [] : Array.from(revisions).filter( (revision) => {
          return myCurrentRevision && (encodeBase64(revision) == encodeBase64(myCurrentRevision));
        });
        if (myCurrentRevision) {
          sameRevisions.push(myCurrentRevision);
        };
        differentRevisions = revisions.size == 0 ? [] : Array.from(revisions).filter( (revision) => {
          return myCurrentRevision && !(encodeBase64(revision) == encodeBase64(myCurrentRevision));
        });
      }

      async function checkSyncState(callback: SyncStateChangeObserver) {
        if (sameRevisions.length > 0 || differentRevisions.length > 0) {
          if (sameRevisions.length <= differentRevisions.length) {
            await callback(PerspectiveState.LinkLanguageInstalledButNotSynced);
          } else {
            await callback(PerspectiveState.Synced);
          };
        }
      }

      //@ts-ignore
      generateRevisionStates(this.myCurrentRevision);

      //@ts-ignore
      await checkSyncState(this.syncStateChangeCallback);

      for (const hash of Array.from(revisions)) {
        if(!hash) continue
        if (this.myCurrentRevision && (encodeBase64(hash) == encodeBase64(this.myCurrentRevision))) continue;
        
        let pullResult = await this.hcDna.call(DNA_ROLE, ZOME_NAME, "pull", { 
          hash,
          is_scribe 
        });

        if (pullResult) {
          if (pullResult.current_revision && Buffer.isBuffer(pullResult.current_revision)) {
            let myRevision = pullResult.current_revision;
            this.myCurrentRevision = myRevision;

            //@ts-ignore
            generateRevisionStates(this.myCurrentRevision);
            //@ts-ignore
            await checkSyncState(this.syncStateChangeCallback);
          }
        }
      }

      //Only show the gossip log every 10th iteration
      if (this.gossipLogCount == 10) {
        let others = await this.others();
        console.log(`
        ======
        GOSSIP
        --
        me: ${this.me}
        is scribe: ${is_scribe}
        --
        others: ${others.join(', ')}
        --
        ${Array.from(this.peers.entries()).map( ([peer, peerInfo]) => {
          //@ts-ignore
          return `${peer}: ${encodeBase64(peerInfo.currentRevision)} ${peerInfo.lastSeen.toISOString()}\n`
        })}
        --
        revisions: ${Array.from(revisions).map( (hash) => {
          //@ts-ignore
          return encodeBase64(hash)
        })}
        `);
        this.gossipLogCount = 0;
      }
    } catch (e) {
      console.error("PerspectiveDiffSync.gossip(); got error", e);
    } finally {
      release();
    }
  }

  async render(): Promise<Perspective> {
    //@ts-ignore
    let res = await this.hcDna.call(DNA_ROLE, ZOME_NAME, "render", null);
    return new Perspective(res.links);
  }

  async commit(diff: PerspectiveDiff): Promise<string> {
    //console.log("PerspectiveDiffSync.commit(); Getting lock");
    const release = await this.generalMutex.acquire();
    try {
      //console.log("PerspectiveDiffSync.commit(); Got lock");
      let prep_diff = {
        additions: diff.additions.map((diff) => prepareLinkExpression(diff)),
        removals: diff.removals.map((diff) => prepareLinkExpression(diff))
      }

      let attempts = 0;
      const maxAttempts = 5;
      let lastError;

      while (attempts < maxAttempts) {
        try {
          let res = await this.hcDna.call(DNA_ROLE, ZOME_NAME, "commit", prep_diff);
          if(!res){
            throw new Error("Got undefined from Holochain commit zome function")
          }          
          if (!(Buffer.isBuffer(res) || res instanceof Uint8Array)) {
            throw new Error("Did not get a buffer from Holochain commit zome function")
          }
          if (!(res.length || res.byteLength)) {
            throw new Error("Got an empty buffer from Holochain commit zome function")
          }
          this.myCurrentRevision = res;
          //@ts-ignore
          return res
        } catch (e) {
          lastError = e;
          attempts++;
          if (attempts < maxAttempts) {
            console.warn(`PerspectiveDiffSync.commit(); attempt ${attempts} failed, retrying...`, e);
            // Wait a small amount before retrying
            await new Promise(resolve => setTimeout(resolve, 100 * attempts));
          }
        }
      }
      
      console.error(`PerspectiveDiffSync.commit(); failed after ${maxAttempts} attempts`, lastError);
    } finally {
      release();
    }
  }

  addCallback(callback: PerspectiveDiffObserver): number {
    this.linkCallback = callback;
    return 1;
  }

  addSyncStateChangeCallback(callback: SyncStateChangeObserver): number {
    this.syncStateChangeCallback = callback;
    return 1;
  }

  addDebugStringCallback(callback: DebugStringObserver): number {
    this.debugStringCallback = callback;
    return 1;
  }

  async handleHolochainSignal(signal: any): Promise<void> {
<<<<<<< HEAD
    // Check if this is a debug signal
    if (signal.payload && signal.payload.type === "debug_string") {
      if (this.debugStringCallback) {
        this.debugStringCallback(
          signal.payload.debug_string,
          signal.payload.operation
        );
      }
      return;
    }

    const { diff, reference_hash, reference, broadcast_author } = signal.payload;
    //Check if this signal came from another agent & contains a diff and reference_hash
    if (diff && reference_hash && reference && broadcast_author) {
=======
    const { reference_hash, reference, broadcast_author } = signal.payload;
    //Check if this signal came from another agent & contains a reference and reference_hash
    if (reference && reference_hash && broadcast_author) {
>>>>>>> 77eaca2d
      // console.log(`PerspectiveDiffSync.handleHolochainSignal: 
      //       diff: ${JSON.stringify(diff)}
      //       reference_hash: ${reference_hash.toString('base64')}
      //       reference: {
      //           diff: ${reference.diff?.toString('base64')}
      //           parents: ${reference.parents ? reference.parents.map( (parent: Buffer) => parent ? parent.toString('base64') : 'null').join(', '):'none'}
      //           diffs_since_snapshot: ${reference?.diffs_since_snapshot}
      //       }
      //       broadcast_author: ${broadcast_author}
      //       `)
      try {
        //console.log("PerspectiveDiffSync.handleHolochainSignal: Getting lock");

        //console.log("PerspectiveDiffSync.handleHolochainSignal: Got lock");
        this.peers.set(broadcast_author, { currentRevision: reference_hash, lastSeen: new Date() });
      } catch (e) {
        console.error("PerspectiveDiffSync.handleHolochainSignal: got error", e);
      }
    } else {
      //console.log("PerspectiveDiffSync.handleHolochainSignal: received a signals from ourselves in fast_forward_signal or in a pull: ", signal.payload);
      //This signal only contains link data and no reference, and therefore came from us in a pull in fast_forward_signal
      if (this.linkCallback) {
        await this.linkCallback(signal.payload);
      }
    }
  }

  async addActiveAgentLink(hcDna: HolochainLanguageDelegate): Promise<any> {
    if (hcDna == undefined) {
      console.warn("===Perspective-diff-sync: Error tried to add an active agent link but received no hcDna to add the link onto");
    } else {
      return await hcDna.call(
        DNA_ROLE,
        ZOME_NAME,
        "add_active_agent_link",
        //@ts-ignore
        null
      );
    }
  }
}

function prepareLinkExpression(link: LinkExpression): object {
  const data = Object.assign(link);
  if (data.data.source == "") {
    data.data.source = null;
  }
  if (data.data.target == "") {
    data.data.target = null;
  }
  if (data.data.predicate == "") {
    data.data.predicate = null;
  }
  if (data.data.source == undefined) {
    data.data.source = null;
  }
  if (data.data.target == undefined) {
    data.data.target = null;
  }
  if (data.data.predicate == undefined) {
    data.data.predicate = null;
  }
  return data;
}<|MERGE_RESOLUTION|>--- conflicted
+++ resolved
@@ -257,26 +257,19 @@
   }
 
   async handleHolochainSignal(signal: any): Promise<void> {
-<<<<<<< HEAD
     // Check if this is a debug signal
     if (signal.payload && signal.payload.type === "debug_string") {
+        this.debugStringCallback(
       if (this.debugStringCallback) {
-        this.debugStringCallback(
           signal.payload.debug_string,
+        );
           signal.payload.operation
-        );
       }
       return;
     }
 
-    const { diff, reference_hash, reference, broadcast_author } = signal.payload;
-    //Check if this signal came from another agent & contains a diff and reference_hash
-    if (diff && reference_hash && reference && broadcast_author) {
-=======
     const { reference_hash, reference, broadcast_author } = signal.payload;
     //Check if this signal came from another agent & contains a reference and reference_hash
-    if (reference && reference_hash && broadcast_author) {
->>>>>>> 77eaca2d
       // console.log(`PerspectiveDiffSync.handleHolochainSignal: 
       //       diff: ${JSON.stringify(diff)}
       //       reference_hash: ${reference_hash.toString('base64')}
