--- conflicted
+++ resolved
@@ -35,9 +35,5 @@
   "dependencies": {
     "@types/node": "^18.0.0"
   },
-<<<<<<< HEAD
-  "version": "0.9.0-rc9"
-=======
   "version": "0.9.1-prerelease"
->>>>>>> 5e85680b
 }