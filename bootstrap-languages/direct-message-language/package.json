{
<<<<<<< HEAD
  "name": "@coasys/direct-message-language",
  "version": "0.8.0-prerelease",
=======
  "name": "@perspect3vism/direct-message-language",
>>>>>>> 45aea0c2
  "description": "A templateable AD4M Language for personal, per-agent direct message Languages",
  "main": "index.js",
  "type": "module",
  "scripts": {
    "test-disabled": "echo \"No direct message integration tests\"",
    "rollup-dna": "rollup -c rollup.config.hc-dna.js",
    "compile-dna": "cd hc-dna && ./build.sh && cd ..",
    "build-nix": "pnpm run build-dna && tsc && rollup -c",
    "compile-dna-windows": "cd hc-dna && powershell -ExecutionPolicy Bypass -File ./build.ps1 && cd ..",
    "deno-bundle": "deno bundle index.ts build/bundle.js",
    "build": "run-script-os",
    "build:linux": "pnpm compile-dna && pnpm build:common",
    "build:macos": "pnpm compile-dna && pnpm build:common",
    "build:windows": "pnpm compile-dna-windows && pnpm build:common",
    "build:common": "pnpm rollup-dna && deno run --allow-all esbuild.ts"
  },
  "author": "",
  "license": "ISC",
  "devDependencies": {
    "@coasys/ad4m": "*",
    "@perspect3vism/rollup-plugin-dna": "^0.0.2",
    "@rollup/plugin-commonjs": "^14.0.0",
    "@rollup/plugin-node-resolve": "^8.0.0",
    "@rollup/plugin-typescript": "^4.0.0",
    "rollup": "^2.3.4",
    "rollup-plugin-postcss": "^3.1.8",
    "rollup-plugin-string": "^3.0.0",
    "rollup-plugin-terser": "^7.0.0",
    "run-script-os": "^1.1.6",
    "tslib": "^2.0.0",
    "typescript": "^4.2.4"
  },
  "dependencies": {
    "@types/node": "^18.0.0"
  },
  "version": "0.8.0"
}<|MERGE_RESOLUTION|>--- conflicted
+++ resolved
@@ -1,10 +1,5 @@
 {
-<<<<<<< HEAD
   "name": "@coasys/direct-message-language",
-  "version": "0.8.0-prerelease",
-=======
-  "name": "@perspect3vism/direct-message-language",
->>>>>>> 45aea0c2
   "description": "A templateable AD4M Language for personal, per-agent direct message Languages",
   "main": "index.js",
   "type": "module",
