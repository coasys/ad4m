--- conflicted
+++ resolved
@@ -22,9 +22,5 @@
     "typedoc-plugin-markdown": "^3.15.2",
     "typescript": "^4.9.3"
   },
-<<<<<<< HEAD
-  "version": "0.10.1-rc7"
-=======
   "version": "0.10.1-rc8"
->>>>>>> 7844f6af
 }