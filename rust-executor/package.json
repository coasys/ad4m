--- conflicted
+++ resolved
@@ -31,9 +31,5 @@
     "@coasys/ad4m-executor": "link:../core"
   },
   "dependencies": {},
-<<<<<<< HEAD
-  "version": "0.10.1-rc7"
-=======
   "version": "0.10.1-rc8"
->>>>>>> 7844f6af
 }