--- conflicted
+++ resolved
@@ -1,11 +1,8 @@
 #![allow(non_snake_case)]
-<<<<<<< HEAD
-use crate::{db::Ad4mDb, perspectives::perspective_instance::{Command, Parameter, SubjectClass, SubjectClassOption}, runtime_service::{self, RuntimeService}, types::{LocalModel, Model, ModelApi, ModelApiType, Notification}};
+
 use std::str::FromStr;
 use url::Url;
-use crate::{agent::create_signed_expression, neighbourhoods::{self, install_neighbourhood}, perspectives::{add_perspective, get_perspective, perspective_instance::{PerspectiveInstance, SdnaType}, remove_perspective, update_perspective}, types::{DecoratedLinkExpression, Link, LinkExpression}};
-use coasys_juniper::{graphql_object, graphql_value, FieldResult, FieldError};
-=======
+
 use crate::{
     agent::create_signed_expression,
     neighbourhoods::{self, install_neighbourhood},
@@ -22,9 +19,6 @@
     runtime_service::RuntimeService,
     types::Notification,
 };
-
-use coasys_juniper::{graphql_object, graphql_value, FieldError, FieldResult};
->>>>>>> 86610017
 
 use super::graphql_types::*;
 use crate::{
@@ -1250,11 +1244,8 @@
                 model_type: model.model_type,
             }
         };
-        
-
-        Ad4mDb::with_global_instance(|db| {
-            db.add_model(&model)
-        }).map_err(|e| e.to_string())?;
+
+        Ad4mDb::with_global_instance(|db| db.add_model(&model)).map_err(|e| e.to_string())?;
 
         Ok(true)
     }
@@ -1266,9 +1257,7 @@
     ) -> FieldResult<bool> {
         check_capability(&context.capabilities, &AGENT_UPDATE_CAPABILITY)?;
 
-        Ad4mDb::with_global_instance(|db| {
-            db.remove_model(&name)
-        }).map_err(|e| e.to_string())?;
+        Ad4mDb::with_global_instance(|db| db.remove_model(&name)).map_err(|e| e.to_string())?;
 
         Ok(true)
     }
