<<<<<<< HEAD
#![allow(non_snake_case)]
use juniper::{graphql_object, graphql_value, FieldError, FieldResult, Value};
use kitsune_p2p_types::agent_info::AgentInfoSigned;
use log::debug;

use super::graphql_types::*;
use crate::{agent::{self, capabilities::*, AgentService}, entanglement_service::{add_entanglement_proofs, delete_entanglement_proof, get_entanglement_proofs, sign_device_key}, holochain_service::{agent_infos_from_str, get_holochain_service}, pubsub::{get_global_pubsub, AGENT_STATUS_CHANGED_TOPIC}};
use ad4m_client::literal::Literal;
=======
use crate::{agent::create_signed_expression, neighbourhoods::{self, install_neighbourhood}, perspectives::{add_perspective, get_perspective, perspective_instance::{PerspectiveInstance, SdnaType}, remove_perspective, update_perspective}, types::{DecoratedLinkExpression, Link, LinkExpression}};
use coasys_juniper::{graphql_object, graphql_value, FieldResult, FieldError};

use super::graphql_types::*;
use crate::{agent::{self, capabilities::*}, holochain_service::{agent_infos_from_str, get_holochain_service}};
>>>>>>> 10b34fd1
pub struct Mutation;

fn get_perspective_with_uuid_field_error(uuid: &String) -> FieldResult<PerspectiveInstance> {
    get_perspective(uuid).ok_or_else(|| FieldError::new(
        "Perspective not found",
        graphql_value!({ "uuid": uuid.clone() }),
    ))
}

fn link_status_from_input(status: Option<String>) -> Result<LinkStatus, FieldError> {
    match status.as_ref().map(|s| s.as_str()) {
        Some("shared") => Ok(LinkStatus::Shared),
        Some("local") => Ok(LinkStatus::Local),
        None => Ok(LinkStatus::Shared),
        _ => Err(FieldError::new(
            "Invalid status, must be either 'shared' or 'local'",
            graphql_value!({ "invalid_status": status }),
        )),
    }
}

#[graphql_object(context = RequestContext)]
impl Mutation {
    async fn add_trusted_agents(
        &self,
        context: &RequestContext,
        agents: Vec<String>,
    ) -> FieldResult<Vec<String>> {
        check_capability(
            &context.capabilities,
            &RUNTIME_TRUSTED_AGENTS_CREATE_CAPABILITY,
        )?;
        let mut js = context.js_handle.clone();
        let script = format!(
            r#"JSON.stringify(
                await core.callResolver("Mutation", "addTrustedAgents", {{ agents: {:?} }})
            )"#,
            agents
        );
        let result = js.execute(script).await?;
        let result: JsResultType<Vec<String>> = serde_json::from_str(&result)?;
        result.get_graphql_result()
    }

    async fn agent_add_entanglement_proofs(
        &self,
        context: &RequestContext,
        proofs: Vec<EntanglementProofInput>,
    ) -> FieldResult<Vec<EntanglementProof>> {
        //TODO: capability missing for this function
        let converted_proofs: Vec<EntanglementProof> = proofs.into_iter().map(|input| EntanglementProof {
            did: input.did,
            did_signing_key_id: input.did_signing_key_id,
            device_key_type: input.device_key_type,
            device_key: input.device_key,
            device_key_signed_by_did: input.device_key_signed_by_did,
            did_signed_by_device_key: Some(input.did_signed_by_device_key),
        }).collect();

        add_entanglement_proofs(converted_proofs);

        let proofs = get_entanglement_proofs();

        Ok(proofs)
    }

    async fn agent_delete_entanglement_proofs(
        &self,
        context: &RequestContext,
        proofs: Vec<EntanglementProofInput>,
    ) -> FieldResult<Vec<EntanglementProof>> {
        //TODO: capability missing for this function
        let converted_proofs: Vec<EntanglementProof> = proofs.into_iter().map(|input| EntanglementProof {
            did: input.did,
            did_signing_key_id: input.did_signing_key_id,
            device_key_type: input.device_key_type,
            device_key: input.device_key,
            device_key_signed_by_did: input.device_key_signed_by_did,
            did_signed_by_device_key: Some(input.did_signed_by_device_key),
        }).collect();

        delete_entanglement_proof(converted_proofs);

        let proofs = get_entanglement_proofs();

        Ok(proofs)
    }

    async fn agent_entanglement_proof_pre_flight(
        &self,
        context: &RequestContext,
        device_key: String,
        device_key_type: String,
    ) -> FieldResult<EntanglementProof> {
        //TODO: capability missing for this function
        let proof = sign_device_key(device_key, device_key_type);

        Ok(proof)
    }

    async fn agent_generate(
        &self,
        context: &RequestContext,
        passphrase: String,
    ) -> FieldResult<AgentStatus> {
        check_capability(&context.capabilities, &AGENT_CREATE_CAPABILITY)?;
        let agent_instance = AgentService::instance();
        {
            let mut agent_service = agent_instance.lock().expect("agent lock");
            let agent_ref: &mut AgentService = agent_service.as_mut().expect("agent instance");

            agent_ref.create_new_keys();
            agent_ref.save(passphrase.clone());
        }

        let mut js = context.js_handle.clone();
        let script = format!(
            r#"JSON.stringify(
                await core.callResolver("Mutation", "agentGenerate", {{ passphrase: "{}" }})
            )"#,
            passphrase
        );
        js.execute(script).await?;

        let agent = {
            let mut agent_service = agent_instance.lock().expect("agent lock");
            let agent_ref: &mut AgentService = agent_service.as_mut().expect("agent instance");
            agent_ref.dump().clone()
        };

        get_global_pubsub()
        .await
        .publish(
            &AGENT_STATUS_CHANGED_TOPIC,
            &serde_json::to_string(&agent).unwrap(),
        )
        .await;

        log::info!("AD4M init complete");

        Ok(agent)
    }

    async fn agent_lock(
        &self,
        context: &RequestContext,
        passphrase: String,
    ) -> FieldResult<AgentStatus> {
        let agent_instance = AgentService::instance();

        {
            let mut agent_service = agent_instance.lock().expect("agent lock");
            let agent_ref: &mut AgentService = agent_service.as_mut().expect("agent instance");

            agent_ref.lock(passphrase);
        }

        let agent = {
            let agent_service = agent_instance.lock().expect("agent lock");
            let agent_ref: &AgentService = agent_service.as_ref().expect("agent instance");
            agent_ref.dump()
        };

        get_global_pubsub()
            .await
            .publish(
                &AGENT_STATUS_CHANGED_TOPIC,
                &serde_json::to_string(&agent).unwrap(),
            )
            .await;

        Ok(agent)
    }

    async fn agent_remove_app(
        &self,
        context: &RequestContext,
        request_id: String,
    ) -> FieldResult<Vec<Apps>> {
        check_capability(&context.capabilities, &AGENT_UPDATE_CAPABILITY)?;
        apps_map::remove_app(&request_id)?;
        Ok(apps_map::get_apps())
    }

    async fn agent_request_capability(
        &self,
        context: &RequestContext,
        auth_info: AuthInfoInput,
    ) -> FieldResult<String> {
        check_capability(&context.capabilities, &AGENT_AUTH_CAPABILITY)?;
        Ok(agent::capabilities::request_capability(auth_info.into()).await)
    }

    //NOTE: all the functions from here on out have not been tested by calling the cli <-> rust graphql server
    async fn agent_permit_capability(
        &self,
        context: &RequestContext,
        auth: String,
    ) -> FieldResult<String> {
        check_capability(&context.capabilities, &AGENT_PERMIT_CAPABILITY)?;
        let auth: AuthInfoExtended = serde_json::from_str(&auth)?;
        let random_number_challenge = agent::capabilities::permit_capability(auth)?;
        Ok(random_number_challenge)
    }

    async fn agent_generate_jwt(
        &self,
        context: &RequestContext,
        rand: String,
        request_id: String,
    ) -> FieldResult<String> {
        check_capability(&context.capabilities, &AGENT_AUTH_CAPABILITY)?;
        let cap_token = agent::capabilities::generate_capability_token(request_id, rand).await?;
        Ok(cap_token)
    }

    async fn agent_revoke_token(
        &self,
        context: &RequestContext,
        request_id: String,
    ) -> FieldResult<Vec<Apps>> {
        check_capability(&context.capabilities, &AGENT_UPDATE_CAPABILITY)?;
        apps_map::revoke_app(&request_id)?;
        Ok(apps_map::get_apps())
    }

    async fn agent_sign_message(
        &self,
        context: &RequestContext,
        message: String,
    ) -> FieldResult<AgentSignature> {
        check_capability(&context.capabilities, &AGENT_SIGN_CAPABILITY)?;
        Ok(agent::AgentSignature::from_message(message)?.into())
    }

    async fn agent_unlock(
        &self,
        context: &RequestContext,
        passphrase: String,
        holochain: bool,
    ) -> FieldResult<AgentStatus> {
        check_capability(&context.capabilities, &AGENT_SIGN_CAPABILITY)?;

        let agent_instance = AgentService::instance();
        {
            let agent_service = agent_instance.lock().expect("agent lock");
            let agent_ref: &AgentService = agent_service.as_ref().expect("agent instance");

            agent_ref.unlock(passphrase.clone());
        }

        if agent_instance.lock().expect("agent lock").as_ref().expect("agent instance").is_unlocked() {
            let mut js = context.js_handle.clone();
            let script = format!(
                r#"JSON.stringify(
                    await core.callResolver("Mutation", "agentUnlock", {{ passphrase: "{}", holochain: "{}" }})
                )"#,
                passphrase, holochain
            );
            js.execute(script).await?;
        }

        let mut agent = {
            let agent_service = agent_instance.lock().expect("agent lock");
            let agent_ref: &AgentService = agent_service.as_ref().expect("agent instance");
            agent_ref.dump().clone()
        };

        if !agent_instance.lock().expect("agent lock").as_ref().expect("agent instance").is_unlocked() {
            agent.error = Some("Failed to unlock agent".to_string());
        }

        get_global_pubsub()
        .await
        .publish(
            &AGENT_STATUS_CHANGED_TOPIC,
            &serde_json::to_string(&agent).unwrap(),
        )
        .await;

        Ok(agent)
    }

    async fn agent_update_direct_message_language(
        &self,
        context: &RequestContext,
        direct_message_language: String,
    ) -> FieldResult<Agent> {
        check_capability(&context.capabilities, &AGENT_UPDATE_CAPABILITY)?;
        let mut js = context.js_handle.clone();
        let script = format!(
            r#"JSON.stringify(
                await core.callResolver("Mutation", "agentUpdateDirectMessageLanguage", {{ directMessageLanguage: "{}" }})
            )"#,
            direct_message_language
        );
        let result = js.execute(script).await?;
        let result: JsResultType<Agent> = serde_json::from_str(&result)?;
        result.get_graphql_result()
    }

    async fn agent_update_public_perspective(
        &self,
        context: &RequestContext,
        perspective: PerspectiveInput,
    ) -> FieldResult<Agent> {
        check_capability(&context.capabilities, &AGENT_UPDATE_CAPABILITY)?;
        let mut js = context.js_handle.clone();
        let perspective_json = serde_json::to_string(&perspective)?;
        let script = format!(
            r#"JSON.stringify(
                await core.callResolver("Mutation", "agentUpdatePublicPerspective", {{ perspective: {} }})
            )"#,
            perspective_json
        );
        let result = js.execute(script).await?;
        let result: JsResultType<Agent> = serde_json::from_str(&result)?;
        result.get_graphql_result()
    }

    async fn delete_trusted_agents(
        &self,
        context: &RequestContext,
        agents: Vec<String>,
    ) -> FieldResult<Vec<String>> {
        check_capability(
            &context.capabilities,
            &RUNTIME_TRUSTED_AGENTS_DELETE_CAPABILITY,
        )?;
        let mut js = context.js_handle.clone();
        let agents_json = serde_json::to_string(&agents)?;
        let script = format!(
            r#"JSON.stringify(
                await core.callResolver("Mutation", "deleteTrustedAgents", {{ agents: {} }})
            )"#,
            agents_json
        );
        let result = js.execute(script).await?;
        let result: JsResultType<Vec<String>> = serde_json::from_str(&result)?;
        result.get_graphql_result()
    }

    async fn expression_create(
        &self,
        context: &RequestContext,
        content: String,
        language_address: String,
    ) -> FieldResult<String> {
        check_capability(&context.capabilities, &EXPRESSION_CREATE_CAPABILITY)?;
        let mut js = context.js_handle.clone();
        let script = format!(
            r#"JSON.stringify(
                await core.callResolver("Mutation", "expressionCreate", {{ content: {}, languageAddress: "{}" }})
            )"#,
            content, language_address
        );
        let result = js.execute(script).await?;
        let result: JsResultType<String> = serde_json::from_str(&result)?;
        result.get_graphql_result()
    }

    async fn expression_interact(
        &self,
        context: &RequestContext,
        interaction_call: InteractionCall,
        url: String,
    ) -> FieldResult<String> {
        check_capability(&context.capabilities, &EXPRESSION_UPDATE_CAPABILITY)?;
        let mut js = context.js_handle.clone();
        let interaction_call_json = serde_json::to_string(&interaction_call)?;
        let script = format!(
            r#"JSON.stringify(
            await core.callResolver(
                "Mutation",
                "expressionInteract",
                {{ interactionCall: {}, url: "{}" }},
            ))"#,
            interaction_call_json, url
        );
        let result = js.execute(script).await?;
        let result: JsResultType<String> = serde_json::from_str(&result)?;
        result.get_graphql_result()
    }

    async fn language_apply_template_and_publish(
        &self,
        context: &RequestContext,
        source_language_hash: String,
        template_data: String,
    ) -> FieldResult<LanguageRef> {
        check_capability(&context.capabilities, &LANGUAGE_CREATE_CAPABILITY)?;
        let mut js = context.js_handle.clone();
        let script = format!(
            r#"JSON.stringify(
            await core.callResolver(
                "Mutation",
                "languageApplyTemplateAndPublish",
                {{ sourceLanguageHash: "{}", templateData: JSON.stringify({}) }},
            ))"#,
            source_language_hash, template_data
        );
        let result = js.execute(script).await?;
        let result: JsResultType<LanguageRef> = serde_json::from_str(&result)?;
        result.get_graphql_result()
    }

    async fn language_publish(
        &self,
        context: &RequestContext,
        language_meta: LanguageMetaInput,
        language_path: String,
    ) -> FieldResult<LanguageMeta> {
        check_capability(&context.capabilities, &LANGUAGE_CREATE_CAPABILITY)?;
        let mut js = context.js_handle.clone();
        let language_meta_json = serde_json::to_string(&language_meta)?;
        let script = format!(
            r#"JSON.stringify(
            await core.callResolver(
                "Mutation",
                "languagePublish",
                {{ languageMeta: {}, languagePath: "{}" }},
            ))"#,
            language_meta_json, language_path
        );
        let result = js.execute(script).await?;
        let result: JsResultType<LanguageMeta> = serde_json::from_str(&result)?;
        result.get_graphql_result()
    }

    async fn language_remove(
        &self,
        context: &RequestContext,
        address: String,
    ) -> FieldResult<bool> {
        check_capability(&context.capabilities, &LANGUAGE_DELETE_CAPABILITY)?;
        let mut js = context.js_handle.clone();
        let script = format!(
            r#"JSON.stringify(
            await core.callResolver(
                "Mutation",
                "languageRemove",
                {{ address: "{}" }},
            ))"#,
            address
        );
        let result = js.execute(script).await?;
        let result: JsResultType<bool> = serde_json::from_str(&result)?;
        result.get_graphql_result()
    }

    async fn language_write_settings(
        &self,
        context: &RequestContext,
        language_address: String,
        settings: String,
    ) -> FieldResult<bool> {
        check_capability(&context.capabilities, &LANGUAGE_UPDATE_CAPABILITY)?;
        let mut js = context.js_handle.clone();
        let script = format!(
            r#"JSON.stringify(
            await core.callResolver(
                "Mutation",
                "languageWriteSettings",
                {{ languageAddress: "{}", settings: "{}" }},
            ))"#,
            language_address, settings
        );
        let result = js.execute(script).await?;
        let result: JsResultType<bool> = serde_json::from_str(&result)?;
        result.get_graphql_result()
    }

    async fn neighbourhood_join_from_url(
        &self,
        context: &RequestContext,
        url: String,
    ) -> FieldResult<PerspectiveHandle> {
        check_capability(&context.capabilities, &NEIGHBOURHOOD_READ_CAPABILITY)?;
        Ok(install_neighbourhood(url).await?)
    }

    async fn neighbourhood_publish_from_perspective(
        &self,
        context: &RequestContext,
        link_language: String,
        meta: PerspectiveInput,
        #[allow(non_snake_case)]
        perspectiveUUID: String,
    ) -> FieldResult<String> {
        check_capability(&context.capabilities, &NEIGHBOURHOOD_CREATE_CAPABILITY)?;
        let url = neighbourhoods::neighbourhood_publish_from_perspective(
            &perspectiveUUID,
            link_language,
            meta.into()
        ).await?;

        Ok(url)
    }

    async fn neighbourhood_send_broadcast(
        &self,
        context: &RequestContext,
        payload: PerspectiveInput,
        #[allow(non_snake_case)]
        perspectiveUUID: String,
    ) -> FieldResult<bool> {
        let uuid = perspectiveUUID;
        check_capability(&context.capabilities, &NEIGHBOURHOOD_UPDATE_CAPABILITY)?;
        let perspective = Perspective::from(payload);
        let perspective = create_signed_expression(perspective)?;
        get_perspective(&uuid)
            .ok_or(FieldError::from(format!("No perspective found with uuid {}", uuid)))?
            .send_broadcast(perspective.into()) 
            .await
            .map_err(|e| FieldError::from(e.to_string()))?;
        Ok(true)
    }

    async fn neighbourhood_send_broadcast_u(
        &self,
        context: &RequestContext,
        payload: PerspectiveUnsignedInput,
        #[allow(non_snake_case)]
        perspectiveUUID: String,
    ) -> FieldResult<bool> {
        let uuid = perspectiveUUID;
        check_capability(&context.capabilities, &NEIGHBOURHOOD_UPDATE_CAPABILITY)?;
        let perspective = Perspective {
            links: payload.links
            .into_iter()
            .map(|l| Link::from(l))
            .map(|l| create_signed_expression(l)) 
            .filter_map(Result::ok)
            .map(|l| LinkExpression::from(l))
            .map(|l| DecoratedLinkExpression::from((l, LinkStatus::Shared))) 
            .collect::<Vec<DecoratedLinkExpression>>()
        }; 
        let perspective = create_signed_expression(perspective)?;
        get_perspective(&uuid)
            .ok_or(FieldError::from(format!("No perspective found with uuid {}", uuid)))?
            .send_broadcast(perspective.into()) 
            .await
            .map_err(|e| FieldError::from(e.to_string()))?;
        Ok(true)
    }

    async fn neighbourhood_send_signal(
        &self,
        context: &RequestContext,
        payload: PerspectiveInput,
        #[allow(non_snake_case)]
        perspectiveUUID: String,
        remote_agent_did: String,
    ) -> FieldResult<bool> {
        let uuid = perspectiveUUID;
        check_capability(&context.capabilities, &NEIGHBOURHOOD_UPDATE_CAPABILITY)?;
        let perspective = Perspective::from(payload);
        let perspective = create_signed_expression(perspective)?;
        get_perspective(&uuid)
            .ok_or(FieldError::from(format!("No perspective found with uuid {}", uuid)))?
            .send_signal(remote_agent_did, perspective.into()) 
            .await
            .map_err(|e| FieldError::from(e.to_string()))?;
        Ok(true)
    }

    async fn neighbourhood_send_signal_u(
        &self,
        context: &RequestContext,
        payload: PerspectiveUnsignedInput,
        #[allow(non_snake_case)]
        perspectiveUUID: String,
        remote_agent_did: String,
    ) -> FieldResult<bool> {
        let uuid = perspectiveUUID;
        check_capability(&context.capabilities, &NEIGHBOURHOOD_UPDATE_CAPABILITY)?;
        let perspective = Perspective {
            links: payload.links
            .into_iter()
            .map(|l| Link::from(l))
            .map(|l| create_signed_expression(l)) 
            .filter_map(Result::ok)
            .map(|l| LinkExpression::from(l))
            .map(|l| DecoratedLinkExpression::from((l, LinkStatus::Shared))) 
            .collect::<Vec<DecoratedLinkExpression>>()
        }; 
        let perspective = create_signed_expression(perspective)?;
        get_perspective(&uuid)
            .ok_or(FieldError::from(format!("No perspective found with uuid {}", uuid)))?
            .send_signal(remote_agent_did, perspective.into()) 
            .await
            .map_err(|e| FieldError::from(e.to_string()))?;
        Ok(true)
    }

    async fn neighbourhood_set_online_status(
        &self,
        context: &RequestContext,
        #[allow(non_snake_case)]
        perspectiveUUID: String,
        status: PerspectiveInput,
    ) -> FieldResult<bool> {
        let uuid = perspectiveUUID;
        check_capability(&context.capabilities, &NEIGHBOURHOOD_UPDATE_CAPABILITY)?;
        let perspective = Perspective::from(status);
        let perspective = create_signed_expression(perspective)?;
        get_perspective(&uuid)
            .ok_or(FieldError::from(format!("No perspective found with uuid {}", uuid)))?
            .set_online_status(perspective.into()) 
            .await
            .map_err(|e| FieldError::from(e.to_string()))?;
        Ok(true)
    }

    async fn neighbourhood_set_online_status_u(
        &self,
        context: &RequestContext,
        #[allow(non_snake_case)]
        perspectiveUUID: String,
        status: PerspectiveUnsignedInput,
    ) -> FieldResult<bool> {
        let uuid = perspectiveUUID;
        check_capability(&context.capabilities, &NEIGHBOURHOOD_UPDATE_CAPABILITY)?;
        let perspective = Perspective {
            links: status.links
            .into_iter()
            .map(|l| Link::from(l).normalize())
            .map(|l| create_signed_expression(l)) 
            .filter_map(Result::ok)
            .map(|l| LinkExpression::from(l))
            .map(|l| DecoratedLinkExpression::from((l, LinkStatus::Shared))) 
            .collect::<Vec<DecoratedLinkExpression>>()
        }; 
        let perspective = create_signed_expression(perspective)?;
        get_perspective(&uuid)
            .ok_or(FieldError::from(format!("No perspective found with uuid {}", uuid)))?
            .set_online_status(perspective.into()) 
            .await
            .map_err(|e| FieldError::from(e.to_string()))?;
        Ok(true)
    }

    async fn perspective_add(
        &self,
        context: &RequestContext,
        name: String,
    ) -> FieldResult<PerspectiveHandle> {
        check_capability(&context.capabilities, &PERSPECTIVE_CREATE_CAPABILITY)?;
        let handle = PerspectiveHandle::new_from_name(name.clone());
        add_perspective(handle.clone(), None).await?;
        Ok(handle)
    }

    async fn perspective_add_link(
        &self,
        context: &RequestContext,
        link: LinkInput,
        uuid: String,
        status: Option<String>,
    ) -> FieldResult<DecoratedLinkExpression> {
        check_capability(
            &context.capabilities,
            &perspective_update_capability(vec![uuid.clone()]),
        )?;

        let mut perspective = get_perspective_with_uuid_field_error(&uuid)?;
        Ok(perspective.add_link(link.into(), link_status_from_input(status)?).await?)
    }

    async fn perspective_add_link_expression(
        &self,
        context: &RequestContext,
        link: LinkExpressionInput,
        uuid: String,
        status: Option<String>,
    ) -> FieldResult<DecoratedLinkExpression> {
        check_capability(
            &context.capabilities,
            &perspective_update_capability(vec![uuid.clone()]),
        )?;
        let mut perspective = get_perspective_with_uuid_field_error(&uuid)?;
        let link = crate::types::LinkExpression::try_from(link)?;
        Ok(perspective.add_link_expression(link, link_status_from_input(status)?).await?)
    }

    async fn perspective_add_links(
        &self,
        context: &RequestContext,
        links: Vec<LinkInput>,
        uuid: String,
        status: Option<String>,
    ) -> FieldResult<Vec<DecoratedLinkExpression>> {
        check_capability(
            &context.capabilities,
            &perspective_update_capability(vec![uuid.clone()]),
        )?;
        let mut perspective = get_perspective_with_uuid_field_error(&uuid)?;
        Ok(perspective.add_links(
            links
                .into_iter()
                .map(|l| l.into())
                .collect(),
            link_status_from_input(status)?
        ).await?)
    }

    async fn perspective_link_mutations(
        &self,
        context: &RequestContext,
        mutations: LinkMutations,
        uuid: String,
        status: Option<String>,
    ) -> FieldResult<DecoratedPerspectiveDiff> {
        check_capability(
            &context.capabilities,
            &perspective_update_capability(vec![uuid.clone()]),
        )?;
        let mut perspective = get_perspective_with_uuid_field_error(&uuid)?;
        Ok(perspective.link_mutations(mutations, link_status_from_input(status)?).await?)
    }

    async fn perspective_publish_snapshot(
        &self,
        context: &RequestContext,
        uuid: String,
    ) -> FieldResult<String> {
        check_capability(
            &context.capabilities,
            &perspective_update_capability(vec![uuid.clone()]),
        )?;
        unimplemented!()
    }

    async fn perspective_remove(
        &self,
        context: &RequestContext,
        uuid: String,
    ) -> FieldResult<bool> {
        check_capability(
            &context.capabilities,
            &perspective_delete_capability(vec![uuid.clone()]),
        )?;
        Ok(remove_perspective(&uuid).await.is_some())
    }

    async fn perspective_remove_link(
        &self,
        context: &RequestContext,
        link: LinkExpressionInput,
        uuid: String,
    ) -> FieldResult<bool> {
        check_capability(
            &context.capabilities,
            &perspective_update_capability(vec![uuid.clone()]),
        )?;
        let mut perspective = get_perspective_with_uuid_field_error(&uuid)?;
        let link = crate::types::LinkExpression::try_from(link)?;
        perspective.remove_link(link.into()).await?;
        Ok(true)
    }

    async fn perspective_remove_links(
        &self,
        context: &RequestContext,
        links: Vec<LinkExpressionInput>,
        uuid: String,
    ) -> FieldResult<Vec<DecoratedLinkExpression>> {
        check_capability(
            &context.capabilities,
            &perspective_update_capability(vec![uuid.clone()]),
        )?;
        let mut perspective = get_perspective_with_uuid_field_error(&uuid)?;
        let mut removed_links = Vec::new();
        for link in links.into_iter() {
            let link = crate::types::LinkExpression::try_from(link)?;
            removed_links.push(perspective.remove_link(link.into()).await?);
        }

        Ok(removed_links)
    }

    async fn perspective_update(
        &self,
        context: &RequestContext,
        name: String,
        uuid: String,
    ) -> FieldResult<PerspectiveHandle> {
        check_capability(
            &context.capabilities,
            &perspective_update_capability(vec![uuid.clone()]),
        )?;
        let perspective = get_perspective_with_uuid_field_error(&uuid)?;
        let mut handle = perspective.persisted.lock().await.clone();
        handle.name = Some(name);
        update_perspective(&handle).await?;
        Ok(handle)
    }

    async fn perspective_update_link(
        &self,
        context: &RequestContext,
        new_link: LinkInput,
        old_link: LinkExpressionInput,
        uuid: String,
    ) -> FieldResult<DecoratedLinkExpression> {
        check_capability(
            &context.capabilities,
            &perspective_update_capability(vec![uuid.clone()]),
        )?;
        let mut perspective = get_perspective_with_uuid_field_error(&uuid)?;
        Ok(perspective.update_link(LinkExpression::from_input_without_proof(old_link), new_link.into()).await?)
    }

    async fn perspective_add_sdna(
        &self,
        context: &RequestContext,
        uuid: String,
        name: String,
        sdna_code: String,
        sdna_type: String,
    ) -> FieldResult<bool> {
        check_capability(
            &context.capabilities,
            &perspective_update_capability(vec![uuid.clone()]),
        )?;
        let mut perspective = get_perspective_with_uuid_field_error(&uuid)?;
        let sdna_type = SdnaType::from_string(&sdna_type)
            .map_err(|e| FieldError::new(
                e,
                graphql_value!({ "invalid_sdna_type": sdna_type })
            ))?;
        perspective.add_sdna(name, sdna_code, sdna_type).await?;
        Ok(true)
    }

    async fn runtime_add_friends(
        &self,
        context: &RequestContext,
        dids: Vec<String>,
    ) -> FieldResult<Vec<String>> {
        check_capability(&context.capabilities, &RUNTIME_FRIENDS_CREATE_CAPABILITY)?;
        let mut js = context.js_handle.clone();
        let dids_json = serde_json::to_string(&dids)?;
        let script = format!(
            r#"JSON.stringify(
            await core.callResolver(
                "Mutation",
                "runtimeAddFriends",
                {{ dids: {} }},
            ))"#,
            dids_json,
        );
        let result = js.execute(script).await?;
        let result: JsResultType<Vec<String>> = serde_json::from_str(&result)?;
        result.get_graphql_result()
    }

    async fn runtime_add_known_link_language_templates(
        &self,
        context: &RequestContext,
        addresses: Vec<String>,
    ) -> FieldResult<Vec<String>> {
        check_capability(
            &context.capabilities,
            &RUNTIME_KNOWN_LINK_LANGUAGES_CREATE_CAPABILITY,
        )?;
        let mut js = context.js_handle.clone();
        let addresses_json = serde_json::to_string(&addresses)?;
        let script = format!(
            r#"JSON.stringify(
            await core.callResolver(
                "Mutation",
                "runtimeAddKnownLinkLanguageTemplates",
                {{ addresses: {} }},
            ))"#,
            addresses_json,
        );
        let result = js.execute(script).await?;
        let result: JsResultType<Vec<String>> = serde_json::from_str(&result)?;
        result.get_graphql_result()
    }

    async fn runtime_friend_send_message(
        &self,
        context: &RequestContext,
        did: String,
        message: PerspectiveInput,
    ) -> FieldResult<bool> {
        check_capability(&context.capabilities, &RUNTIME_MESSAGES_CREATE_CAPABILITY)?;
        let mut js = context.js_handle.clone();
        let message_json = serde_json::to_string(&message)?;
        let script = format!(
            r#"JSON.stringify(
            await core.callResolver(
                "Mutation",
                "runtimeFriendSendMessage",
                {{ did: "{}", message: {} }},
            ))"#,
            did, message_json,
        );
        let result = js.execute(script).await?;
        let result: JsResultType<bool> = serde_json::from_str(&result)?;
        result.get_graphql_result()
    }

    async fn runtime_hc_add_agent_infos(
        &self,
        context: &RequestContext,
        agent_infos: String,
    ) -> FieldResult<bool> {
        check_capability(
            &context.capabilities,
            &RUNTIME_HC_AGENT_INFO_CREATE_CAPABILITY,
        )?;

        let agent_infos = agent_infos_from_str(agent_infos.as_str())?;
        log::info!("Adding HC agent infos: {:?}", agent_infos);

        get_holochain_service()
            .await
            .add_agent_infos(agent_infos)
            .await
            .map_err(|e| {
                log::error!("Failed to add agent infos: {:?}", e);
                e
            })?;

        Ok(true)
    }

    async fn runtime_open_link(&self, context: &RequestContext, url: String) -> FieldResult<bool> {
        let mut js = context.js_handle.clone();
        let script = format!(
            r#"JSON.stringify(
            await core.callResolver(
                "Mutation",
                "runtimeOpenLink",
                {{ url: "{}" }},
            ))"#,
            url,
        );
        let result = js.execute(script).await?;
        let result: JsResultType<bool> = serde_json::from_str(&result)?;
        result.get_graphql_result()
    }

    async fn runtime_quit(&self, context: &RequestContext) -> FieldResult<bool> {
        check_capability(&context.capabilities, &RUNTIME_QUIT_CAPABILITY)?;
        let mut js = context.js_handle.clone();
        let script = format!(
            r#"JSON.stringify(
            await core.callResolver(
                "Mutation",
                "runtimeQuit",
            ))"#,
        );
        let result = js.execute(script).await?;
        let result: JsResultType<bool> = serde_json::from_str(&result)?;
        result.get_graphql_result()
    }

    async fn runtime_remove_friends(
        &self,
        context: &RequestContext,
        dids: Vec<String>,
    ) -> FieldResult<Vec<String>> {
        check_capability(&context.capabilities, &RUNTIME_FRIENDS_DELETE_CAPABILITY)?;
        let mut js = context.js_handle.clone();
        let dids_json = serde_json::to_string(&dids)?;
        let script = format!(
            r#"JSON.stringify(
            await core.callResolver(
                "Mutation",
                "runtimeRemoveFriends",
                {{ dids: {} }},
            ))"#,
            dids_json,
        );
        let result = js.execute(script).await?;
        let result: JsResultType<Vec<String>> = serde_json::from_str(&result)?;
        result.get_graphql_result()
    }

    async fn runtime_remove_known_link_language_templates(
        &self,
        context: &RequestContext,
        addresses: Vec<String>,
    ) -> FieldResult<Vec<String>> {
        check_capability(
            &context.capabilities,
            &RUNTIME_KNOWN_LINK_LANGUAGES_DELETE_CAPABILITY,
        )?;
        let mut js = context.js_handle.clone();
        let addresses_json = serde_json::to_string(&addresses)?;
        let script = format!(
            r#"JSON.stringify(
            await core.callResolver(
                "Mutation",
                "runtimeRemoveKnownLinkLanguageTemplates",
                {{ addresses: {} }},
            ))"#,
            addresses_json,
        );
        let result = js.execute(script).await?;
        let result: JsResultType<Vec<String>> = serde_json::from_str(&result)?;
        result.get_graphql_result()
    }

    async fn runtime_set_status(
        &self,
        context: &RequestContext,
        status: PerspectiveInput,
    ) -> FieldResult<bool> {
        check_capability(&context.capabilities, &RUNTIME_MY_STATUS_UPDATE_CAPABILITY)?;
        let mut js = context.js_handle.clone();
        let status_json = serde_json::to_string(&status)?;
        let script = format!(
            r#"JSON.stringify(
            await core.callResolver(
                "Mutation",
                "runtimeSetStatus",
                {{ status: {} }},
            ))"#,
            status_json,
        );
        let result = js.execute(script).await?;
        let result: JsResultType<bool> = serde_json::from_str(&result)?;
        result.get_graphql_result()
    }
}<|MERGE_RESOLUTION|>--- conflicted
+++ resolved
@@ -1,19 +1,8 @@
-<<<<<<< HEAD
-#![allow(non_snake_case)]
-use juniper::{graphql_object, graphql_value, FieldError, FieldResult, Value};
-use kitsune_p2p_types::agent_info::AgentInfoSigned;
-use log::debug;
-
-use super::graphql_types::*;
-use crate::{agent::{self, capabilities::*, AgentService}, entanglement_service::{add_entanglement_proofs, delete_entanglement_proof, get_entanglement_proofs, sign_device_key}, holochain_service::{agent_infos_from_str, get_holochain_service}, pubsub::{get_global_pubsub, AGENT_STATUS_CHANGED_TOPIC}};
-use ad4m_client::literal::Literal;
-=======
 use crate::{agent::create_signed_expression, neighbourhoods::{self, install_neighbourhood}, perspectives::{add_perspective, get_perspective, perspective_instance::{PerspectiveInstance, SdnaType}, remove_perspective, update_perspective}, types::{DecoratedLinkExpression, Link, LinkExpression}};
-use coasys_juniper::{graphql_object, graphql_value, FieldResult, FieldError};
+use coasys_juniper::{graphql_object, graphql_value, FieldResult, FieldError, Value};
 
 use super::graphql_types::*;
 use crate::{agent::{self, capabilities::*}, holochain_service::{agent_infos_from_str, get_holochain_service}};
->>>>>>> 10b34fd1
 pub struct Mutation;
 
 fn get_perspective_with_uuid_field_error(uuid: &String) -> FieldResult<PerspectiveInstance> {
@@ -526,7 +515,7 @@
         let perspective = create_signed_expression(perspective)?;
         get_perspective(&uuid)
             .ok_or(FieldError::from(format!("No perspective found with uuid {}", uuid)))?
-            .send_broadcast(perspective.into()) 
+            .send_broadcast(perspective.into())
             .await
             .map_err(|e| FieldError::from(e.to_string()))?;
         Ok(true)
@@ -545,16 +534,16 @@
             links: payload.links
             .into_iter()
             .map(|l| Link::from(l))
-            .map(|l| create_signed_expression(l)) 
+            .map(|l| create_signed_expression(l))
             .filter_map(Result::ok)
             .map(|l| LinkExpression::from(l))
-            .map(|l| DecoratedLinkExpression::from((l, LinkStatus::Shared))) 
+            .map(|l| DecoratedLinkExpression::from((l, LinkStatus::Shared)))
             .collect::<Vec<DecoratedLinkExpression>>()
-        }; 
+        };
         let perspective = create_signed_expression(perspective)?;
         get_perspective(&uuid)
             .ok_or(FieldError::from(format!("No perspective found with uuid {}", uuid)))?
-            .send_broadcast(perspective.into()) 
+            .send_broadcast(perspective.into())
             .await
             .map_err(|e| FieldError::from(e.to_string()))?;
         Ok(true)
@@ -574,7 +563,7 @@
         let perspective = create_signed_expression(perspective)?;
         get_perspective(&uuid)
             .ok_or(FieldError::from(format!("No perspective found with uuid {}", uuid)))?
-            .send_signal(remote_agent_did, perspective.into()) 
+            .send_signal(remote_agent_did, perspective.into())
             .await
             .map_err(|e| FieldError::from(e.to_string()))?;
         Ok(true)
@@ -594,16 +583,16 @@
             links: payload.links
             .into_iter()
             .map(|l| Link::from(l))
-            .map(|l| create_signed_expression(l)) 
+            .map(|l| create_signed_expression(l))
             .filter_map(Result::ok)
             .map(|l| LinkExpression::from(l))
-            .map(|l| DecoratedLinkExpression::from((l, LinkStatus::Shared))) 
+            .map(|l| DecoratedLinkExpression::from((l, LinkStatus::Shared)))
             .collect::<Vec<DecoratedLinkExpression>>()
-        }; 
+        };
         let perspective = create_signed_expression(perspective)?;
         get_perspective(&uuid)
             .ok_or(FieldError::from(format!("No perspective found with uuid {}", uuid)))?
-            .send_signal(remote_agent_did, perspective.into()) 
+            .send_signal(remote_agent_did, perspective.into())
             .await
             .map_err(|e| FieldError::from(e.to_string()))?;
         Ok(true)
@@ -622,7 +611,7 @@
         let perspective = create_signed_expression(perspective)?;
         get_perspective(&uuid)
             .ok_or(FieldError::from(format!("No perspective found with uuid {}", uuid)))?
-            .set_online_status(perspective.into()) 
+            .set_online_status(perspective.into())
             .await
             .map_err(|e| FieldError::from(e.to_string()))?;
         Ok(true)
@@ -641,16 +630,16 @@
             links: status.links
             .into_iter()
             .map(|l| Link::from(l).normalize())
-            .map(|l| create_signed_expression(l)) 
+            .map(|l| create_signed_expression(l))
             .filter_map(Result::ok)
             .map(|l| LinkExpression::from(l))
-            .map(|l| DecoratedLinkExpression::from((l, LinkStatus::Shared))) 
+            .map(|l| DecoratedLinkExpression::from((l, LinkStatus::Shared)))
             .collect::<Vec<DecoratedLinkExpression>>()
-        }; 
+        };
         let perspective = create_signed_expression(perspective)?;
         get_perspective(&uuid)
             .ok_or(FieldError::from(format!("No perspective found with uuid {}", uuid)))?
-            .set_online_status(perspective.into()) 
+            .set_online_status(perspective.into())
             .await
             .map_err(|e| FieldError::from(e.to_string()))?;
         Ok(true)
