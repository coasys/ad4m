#![allow(non_snake_case)]
<<<<<<< HEAD
use coasys_juniper::{graphql_object, FieldError, FieldResult, Value};
use crate::{db::Ad4mDb, holochain_service::get_holochain_service, perspectives::{all_perspectives, get_perspective, utils::prolog_resolution_to_string}, runtime_service::RuntimeService, types::{DecoratedLinkExpression, Model, Notification}};
use crate::{agent::AgentService, entanglement_service::get_entanglement_proofs};
use std::{env};
=======
>>>>>>> 86610017
use super::graphql_types::*;
use crate::agent::{capabilities::*, signatures};
use crate::{agent::AgentService, entanglement_service::get_entanglement_proofs};
use crate::{
    db::Ad4mDb,
    holochain_service::get_holochain_service,
    perspectives::{all_perspectives, get_perspective, utils::prolog_resolution_to_string},
    runtime_service::RuntimeService,
    types::{DecoratedLinkExpression, Notification},
};
use base64::prelude::*;
use coasys_juniper::{graphql_object, FieldError, FieldResult, Value};
use std::env;

pub struct Query;

#[graphql_object(context = RequestContext)]
impl Query {
    async fn agent(&self, context: &RequestContext) -> FieldResult<Agent> {
        check_capability(&context.capabilities, &AGENT_READ_CAPABILITY)?;
        AgentService::with_global_instance(|agent_service| {
            let mut agent = agent_service
                .agent
                .clone()
                .ok_or(FieldError::new("Agent not found", Value::null()))?;

            if agent.perspective.is_some() {
                agent.perspective.as_mut().unwrap().verify_link_signatures();
            }

            Ok(agent)
        })
    }

    #[graphql(name = "agentByDID")]
    async fn agent_by_did(
        &self,
        context: &RequestContext,
        did: String,
    ) -> FieldResult<Option<Agent>> {
        check_capability(&context.capabilities, &AGENT_READ_CAPABILITY)?;
        let agent_instance = AgentService::global_instance();
        let did_match = {
            let agent_service = agent_instance.lock().expect("agent lock");
            let agent_ref: &AgentService = agent_service.as_ref().expect("agent instance");
            did == agent_ref.did.clone().unwrap()
        };

        if !did_match {
            let mut js = context.js_handle.clone();
            let result = js
                .execute(format!(
                    r#"JSON.stringify(
                        await core.callResolver("Query", "agentByDID",
                            {{ did: "{}" }},
                        )
                    )"#,
                    did,
                ))
                .await?;
            let result: JsResultType<Option<Agent>> = serde_json::from_str(&result)?;
            result.get_graphql_result()
        } else {
            let agent_service = agent_instance.lock().expect("agent lock");
            let agent_ref: &AgentService = agent_service.as_ref().expect("agent instance");
            Ok(agent_ref.agent.clone())
        }
    }

    async fn agent_get_apps(&self, context: &RequestContext) -> FieldResult<Vec<Apps>> {
        check_capability(&context.capabilities, &AGENT_READ_CAPABILITY)?;
        Ok(apps_map::get_apps())
    }

    async fn agent_get_entanglement_proofs(
        &self,
        _context: &RequestContext,
    ) -> FieldResult<Vec<EntanglementProof>> {
        let proofs = get_entanglement_proofs();
        Ok(proofs)
    }

    async fn agent_is_locked(&self, _context: &RequestContext) -> FieldResult<bool> {
        AgentService::with_global_instance(|agent_service| {
            let _agent = agent_service
                .agent
                .clone()
                .ok_or(FieldError::new("Agent not found", Value::null()))?;

            Ok(!agent_service.is_unlocked())
        })
    }

    async fn agent_status(&self, context: &RequestContext) -> FieldResult<AgentStatus> {
        check_capability(&context.capabilities, &AGENT_READ_CAPABILITY)?;

        AgentService::with_global_instance(|agent_service| Ok(agent_service.dump()))
    }

    async fn expression(
        &self,
        context: &RequestContext,
        url: String,
    ) -> FieldResult<Option<ExpressionRendered>> {
        check_capability(&context.capabilities, &EXPRESSION_READ_CAPABILITY)?;
        let mut js = context.js_handle.clone();
        let result = js
            .execute(format!(
                r#"JSON.stringify(await core.callResolver("Query", "expression", {{ url: "{}" }}))"#,
                url
            ))
            .await?;
        let result: JsResultType<Option<ExpressionRendered>> = serde_json::from_str(&result)?;
        result.get_graphql_result()
    }

    async fn expression_interactions(
        &self,
        context: &RequestContext,
        url: String,
    ) -> FieldResult<Vec<InteractionMeta>> {
        check_capability(&context.capabilities, &EXPRESSION_READ_CAPABILITY)?;
        let mut js = context.js_handle.clone();
        let result = js
            .execute(format!(
                r#"JSON.stringify(await core.callResolver("Query", "expressionInteractions", {{ url: "{}" }}))"#,
                url,
            ))
            .await?;
        let result: JsResultType<Vec<InteractionMeta>> = serde_json::from_str(&result)?;
        result.get_graphql_result()
    }

    async fn expression_many(
        &self,
        context: &RequestContext,
        urls: Vec<String>,
    ) -> FieldResult<Vec<Option<ExpressionRendered>>> {
        let urls_string = urls
            .into_iter()
            .map(|url| format!("\"{}\"", url))
            .collect::<Vec<String>>()
            .join(",");
        check_capability(&context.capabilities, &EXPRESSION_READ_CAPABILITY)?;
        let mut js = context.js_handle.clone();
        let result = js
            .execute(format!(
                r#"JSON.stringify(await core.callResolver("Query", "expressionMany", {{ urls: [{}] }}))"#,
                urls_string,
            ))
            .await?;
        let result: JsResultType<Vec<Option<ExpressionRendered>>> = serde_json::from_str(&result)?;
        result.get_graphql_result()
    }

    async fn expression_raw(
        &self,
        context: &RequestContext,
        url: String,
    ) -> FieldResult<Option<String>> {
        check_capability(&context.capabilities, &EXPRESSION_READ_CAPABILITY)?;
        let mut js = context.js_handle.clone();
        let result = js
            .execute(format!(
                r#"JSON.stringify(await core.callResolver("Query", "expressionRaw", {{ url: "{}" }}))"#,
                url,
            ))
            .await?;
        let result: JsResultType<Option<String>> = serde_json::from_str(&result)?;
        result.get_graphql_result()
    }

    async fn get_trusted_agents(&self, context: &RequestContext) -> FieldResult<Vec<String>> {
        check_capability(
            &context.capabilities,
            &RUNTIME_TRUSTED_AGENTS_READ_CAPABILITY,
        )?;

        RuntimeService::with_global_instance(|runtime_service| {
            let agents = runtime_service.get_trusted_agents();
            Ok(agents)
        })
    }

    async fn language(
        &self,
        context: &RequestContext,
        address: String,
    ) -> FieldResult<LanguageHandle> {
        check_capability(&context.capabilities, &LANGUAGE_READ_CAPABILITY)?;
        let mut js = context.js_handle.clone();
        let result = js
            .execute(format!(
                r#"JSON.stringify(await core.callResolver("Query", "language", {{ address: "{}" }}))"#,
                address,
            ))
            .await?;
        let result: JsResultType<LanguageHandle> = serde_json::from_str(&result)?;
        result.get_graphql_result()
    }

    async fn language_meta(
        &self,
        context: &RequestContext,
        address: String,
    ) -> FieldResult<LanguageMeta> {
        check_capability(&context.capabilities, &LANGUAGE_READ_CAPABILITY)?;
        let mut js = context.js_handle.clone();
        let result = js
            .execute(format!(
                r#"JSON.stringify(await core.callResolver("Query", "languageMeta", {{ address: "{}" }}))"#,
                address,
            ))
            .await?;
        let result: JsResultType<LanguageMeta> = serde_json::from_str(&result)?;
        result.get_graphql_result()
    }

    async fn language_source(
        &self,
        context: &RequestContext,
        address: String,
    ) -> FieldResult<String> {
        check_capability(&context.capabilities, &LANGUAGE_READ_CAPABILITY)?;
        let mut js = context.js_handle.clone();
        let result = js
            .execute(format!(
                r#"JSON.stringify(await core.callResolver("Query", "languageSource", {{ address: "{}" }}))"#,
                address,
            ))
            .await?;
        let result: JsResultType<String> = serde_json::from_str(&result)?;
        result.get_graphql_result()
    }

    async fn languages(
        &self,
        context: &RequestContext,
        filter: Option<String>,
    ) -> FieldResult<Vec<LanguageHandle>> {
        let filter_string = filter.map_or("null".to_string(), |f| f.to_string());
        check_capability(&context.capabilities, &LANGUAGE_READ_CAPABILITY)?;
        let mut js = context.js_handle.clone();
        let result = js
            .execute(format!(
                r#"JSON.stringify(await core.callResolver("Query", "languages", {{ filter: "{}" }}))"#,
                filter_string,
            ))
            .await?;
        let result: JsResultType<Vec<LanguageHandle>> = serde_json::from_str(&result)?;
        result.get_graphql_result()
    }

    async fn neighbourhood_has_telepresence_adapter(
        &self,
        context: &RequestContext,
        #[allow(non_snake_case)] perspectiveUUID: String,
    ) -> FieldResult<bool> {
        let uuid = perspectiveUUID;
        check_capability(&context.capabilities, &NEIGHBOURHOOD_READ_CAPABILITY)?;
        Ok(get_perspective(&uuid)
            .ok_or(FieldError::from(format!(
                "No perspective found with uuid {}",
                uuid
            )))?
            .has_telepresence_adapter()
            .await)
    }

    async fn neighbourhood_online_agents(
        &self,
        context: &RequestContext,
        #[allow(non_snake_case)] perspectiveUUID: String,
    ) -> FieldResult<Vec<OnlineAgent>> {
        let uuid = perspectiveUUID;
        check_capability(&context.capabilities, &NEIGHBOURHOOD_READ_CAPABILITY)?;
        get_perspective(&uuid)
            .ok_or(FieldError::from(format!(
                "No perspective found with uuid {}",
                uuid
            )))?
            .online_agents()
            .await
            .map_err(|e| FieldError::from(e.to_string()))
    }

    async fn neighbourhood_other_agents(
        &self,
        context: &RequestContext,
        #[allow(non_snake_case)] perspectiveUUID: String,
    ) -> FieldResult<Vec<String>> {
        let uuid = perspectiveUUID;
        check_capability(&context.capabilities, &NEIGHBOURHOOD_READ_CAPABILITY)?;
        get_perspective(&uuid)
            .ok_or(FieldError::from(format!(
                "No perspective found with uuid {}",
                uuid
            )))?
            .others()
            .await
            .map_err(|e| FieldError::from(e.to_string()))
    }

    async fn perspective(
        &self,
        context: &RequestContext,
        uuid: String,
    ) -> FieldResult<Option<PerspectiveHandle>> {
        check_capability(
            &context.capabilities,
            &perspective_query_capability(vec![uuid.clone()]),
        )?;

        if let Some(p) = get_perspective(&uuid) {
            Ok(Some(p.persisted.lock().await.clone()))
        } else {
            Ok(None)
        }
    }

    async fn perspective_query_links(
        &self,
        context: &RequestContext,
        query: LinkQuery,
        uuid: String,
    ) -> FieldResult<Vec<DecoratedLinkExpression>> {
        check_capability(
            &context.capabilities,
            &perspective_query_capability(vec![uuid.clone()]),
        )?;

        Ok(get_perspective(&uuid)
            .ok_or(FieldError::from(format!(
                "No perspective found with uuid {}",
                uuid
            )))?
            .get_links(&query)
            .await?)
    }

    async fn perspective_query_prolog(
        &self,
        context: &RequestContext,
        query: String,
        uuid: String,
    ) -> FieldResult<String> {
        check_capability(
            &context.capabilities,
            &perspective_query_capability(vec![uuid.clone()]),
        )?;

        Ok(prolog_resolution_to_string(
            get_perspective(&uuid)
                .ok_or(FieldError::from(format!(
                    "No perspective found with uuid {}",
                    uuid
                )))?
                .prolog_query(query)
                .await?,
        ))
    }

    async fn perspective_snapshot(
        &self,
        context: &RequestContext,
        uuid: String,
    ) -> FieldResult<Perspective> {
        check_capability(
            &context.capabilities,
            &perspective_query_capability(vec![uuid.clone()]),
        )?;

        let all_links = get_perspective(&uuid)
            .ok_or(FieldError::from(format!(
                "No perspective found with uuid {}",
                uuid
            )))?
            .get_links(&LinkQuery::default())
            .await?;

        Ok(Perspective { links: all_links })
    }

    async fn perspectives(&self, context: &RequestContext) -> FieldResult<Vec<PerspectiveHandle>> {
        check_capability(
            &context.capabilities,
            &perspective_query_capability(vec!["*".into()]),
        )?;

        let mut result = Vec::new();
        for p in all_perspectives().iter() {
            let handle = p.persisted.lock().await.clone();
            result.push(handle);
        }
        Ok(result)
    }

    async fn runtime_friend_status(
        &self,
        context: &RequestContext,
        did: String,
    ) -> FieldResult<PerspectiveExpression> {
        check_capability(
            &context.capabilities,
            &RUNTIME_FRIEND_STATUS_READ_CAPABILITY,
        )?;

        let friends =
            RuntimeService::with_global_instance(|runtime_service| runtime_service.get_friends());

        if !friends.contains(&did.clone()) {
            log::error!("Friend not found: {}", did);

            return Ok(PerspectiveExpression::default());
        }

        let mut js = context.js_handle.clone();
        let result = js
            .execute(format!(
                r#"JSON.stringify(await core.friendsDirectMessageLanguage("{}") ? await (await core.friendsDirectMessageLanguage("{}")).directMessageAdapter.status()  : null)"#,
                did,
                did
            ))
            .await?;
        let result: PerspectiveExpression = serde_json::from_str(&result)?;
        Ok(result)
    }

    async fn runtime_friends(&self, context: &RequestContext) -> FieldResult<Vec<String>> {
        check_capability(&context.capabilities, &RUNTIME_FRIENDS_READ_CAPABILITY)?;

        RuntimeService::with_global_instance(|runtime_service| {
            let friends = runtime_service.get_friends();
            Ok(friends)
        })
    }

    async fn runtime_hc_agent_infos(&self, context: &RequestContext) -> FieldResult<String> {
        check_capability(
            &context.capabilities,
            &RUNTIME_HC_AGENT_INFO_READ_CAPABILITY,
        )?;

        let interface = get_holochain_service().await;
        let infos = interface.agent_infos().await?;

        let encoded_infos: Vec<String> = infos
            .iter()
            .map(|info| {
                BASE64_STANDARD.encode(info.encode().expect("Failed to encode AgentInfoSigned"))
            })
            .collect();

        Ok(serde_json::to_string(&encoded_infos)?)
    }

    async fn runtime_info(&self, _context: &RequestContext) -> FieldResult<RuntimeInfo> {
        AgentService::with_global_instance(|agent_service| {
            agent_service
                .agent
                .clone()
                .ok_or(FieldError::new("Agent not found", Value::null()))?;

            Ok(RuntimeInfo {
                is_initialized: agent_service.is_initialized(),
                is_unlocked: agent_service.is_unlocked(),
                ad4m_executor_version: env!("CARGO_PKG_VERSION").to_string(),
            })
        })
    }

    async fn runtime_known_link_language_templates(
        &self,
        context: &RequestContext,
    ) -> FieldResult<Vec<String>> {
        check_capability(
            &context.capabilities,
            &RUNTIME_KNOWN_LINK_LANGUAGES_READ_CAPABILITY,
        )?;

        RuntimeService::with_global_instance(|runtime_service| {
            let languages = runtime_service.get_know_link_languages();
            Ok(languages)
        })
    }

    async fn runtime_message_inbox(
        &self,
        context: &RequestContext,
        filter: Option<String>,
    ) -> FieldResult<Vec<PerspectiveExpression>> {
        check_capability(&context.capabilities, &RUNTIME_MESSAGES_READ_CAPABILITY)?;
        let filter_str = filter
            .map(|val| format!(r#"{{ filter: "{}" }}"#, val))
            .unwrap_or_else(|| String::from("{ filter: null }"));
        let script = format!(
            r#"JSON.stringify(await (await core.myDirectMessageLanguage()).directMessageAdapter.inbox("{}"))"#,
            filter_str,
        );
        let mut js = context.js_handle.clone();
        let result = js.execute(script).await?;
        let result: Vec<PerspectiveExpression> = serde_json::from_str(&result)?;
        println!("llllll inbox result: {:?}", result);
        Ok(result)
    }

    async fn runtime_message_outbox(
        &self,
        context: &RequestContext,
        _filter: Option<String>,
    ) -> FieldResult<Vec<SentMessage>> {
        check_capability(&context.capabilities, &RUNTIME_MESSAGES_READ_CAPABILITY)?;

        RuntimeService::with_global_instance(|runtime_service| {
            let outbox = runtime_service.get_outbox();
            Ok(outbox)
        })
    }

    async fn runtime_verify_string_signed_by_did(
        &self,
        context: &RequestContext,
        data: String,
        did: String,
        _did_signing_key_id: String,
        signed_data: String,
    ) -> FieldResult<bool> {
        check_capability(&context.capabilities, &AGENT_READ_CAPABILITY)?;
        signatures::verify_string_signed_by_did(&did, &data, &signed_data)
            .map_err(|e| e.to_string())
            .map_err(|e| coasys_juniper::FieldError::new(e, coasys_juniper::Value::Null))
    }

    async fn runtime_notifications(
        &self,
        context: &RequestContext,
    ) -> FieldResult<Vec<Notification>> {
        check_capability(&context.capabilities, &AGENT_READ_CAPABILITY)?;
        let notifications_result = Ad4mDb::with_global_instance(|db| db.get_notifications());
        if let Err(e) = notifications_result {
            return Err(FieldError::new(e.to_string(), Value::null()));
        }
        Ok(notifications_result.unwrap())
    }

    async fn runtime_get_models(
        &self,
        context: &RequestContext,
    ) -> FieldResult<Vec<Model>> {
        check_capability(&context.capabilities, &AGENT_READ_CAPABILITY)?;
        let models_result = Ad4mDb::with_global_instance(|db| {
            db.get_models()
        });
        match models_result {
            Ok(models) => Ok(models),
            Err(e) => Err(FieldError::new(e.to_string(), Value::null())),
        }
    }
}<|MERGE_RESOLUTION|>--- conflicted
+++ resolved
@@ -1,11 +1,4 @@
 #![allow(non_snake_case)]
-<<<<<<< HEAD
-use coasys_juniper::{graphql_object, FieldError, FieldResult, Value};
-use crate::{db::Ad4mDb, holochain_service::get_holochain_service, perspectives::{all_perspectives, get_perspective, utils::prolog_resolution_to_string}, runtime_service::RuntimeService, types::{DecoratedLinkExpression, Model, Notification}};
-use crate::{agent::AgentService, entanglement_service::get_entanglement_proofs};
-use std::{env};
-=======
->>>>>>> 86610017
 use super::graphql_types::*;
 use crate::agent::{capabilities::*, signatures};
 use crate::{agent::AgentService, entanglement_service::get_entanglement_proofs};
@@ -551,14 +544,9 @@
         Ok(notifications_result.unwrap())
     }
 
-    async fn runtime_get_models(
-        &self,
-        context: &RequestContext,
-    ) -> FieldResult<Vec<Model>> {
-        check_capability(&context.capabilities, &AGENT_READ_CAPABILITY)?;
-        let models_result = Ad4mDb::with_global_instance(|db| {
-            db.get_models()
-        });
+    async fn runtime_get_models(&self, context: &RequestContext) -> FieldResult<Vec<Model>> {
+        check_capability(&context.capabilities, &AGENT_READ_CAPABILITY)?;
+        let models_result = Ad4mDb::with_global_instance(|db| db.get_models());
         match models_result {
             Ok(models) => Ok(models),
             Err(e) => Err(FieldError::new(e.to_string(), Value::null())),
