use deno_runtime::runtime;
use deno_runtime::worker::WorkerOptions;
use std::{collections::HashMap, rc::Rc};
use url::Url;

use super::{
    pubsub_extension, string_module_loader::StringModuleLoader, utils_extension,
    wallet_extension, signature_extension, agent_extension, languages_extension,
};
use crate::holochain_service::holochain_service_extension;
use crate::prolog_service::prolog_service_extension;
use crate::runtime_service::runtime_service_extension;

pub fn main_module_url() -> Url {
    Url::parse("https://ad4m.runtime/main").unwrap()
}
#[cfg(not(target_os = "windows"))]
pub fn module_map() -> HashMap<String, String> {
    let mut map = HashMap::new();
    map.insert(
        "https://ad4m.runtime/main".to_string(),
        include_str!("main.js").to_string(),
    );

    map.insert(
        "https://ad4m.runtime/executor".to_string(),
        include_str!("../../executor/lib/bundle.js").to_string(),
    );
    map
}

#[cfg(target_os = "windows")]
pub fn module_map() -> HashMap<String, String> {
    let mut map = HashMap::new();
    map.insert(
        "https://ad4m.runtime/main".to_string(),
        include_str!("main.js").to_string(),
    );

    map.insert(
        "https://ad4m.runtime/executor".to_string(),
        include_str!("../../../executor/lib/bundle.js").to_string(),
    );
    map
}

pub fn main_worker_options() -> WorkerOptions {
    let mut loader = StringModuleLoader::new();
    for (specifier, code) in module_map() {
        loader.add_module(specifier.as_str(), code.as_str());
    }

    let wallet_ext = wallet_extension::build();
    let utils_ext = utils_extension::build();
    let sub_ext = pubsub_extension::build();
    let holochain_ext = holochain_service_extension::build();
    let prolog_ext = prolog_service_extension::build();
    let signature_ext = signature_extension::build();
    let agent_ext = agent_extension::build();
<<<<<<< HEAD
    let runtime_ext = runtime_service_extension::build();
=======
    let languages_ext = languages_extension::build();
>>>>>>> 61ea7b97

    WorkerOptions {
        extensions: vec![
            wallet_ext,
            utils_ext,
            sub_ext,
            holochain_ext,
            prolog_ext,
            signature_ext,
            agent_ext,
<<<<<<< HEAD
            runtime_ext
=======
            languages_ext,
>>>>>>> 61ea7b97
        ],
        module_loader: Rc::new(loader),
        ..Default::default()
    }
}<|MERGE_RESOLUTION|>--- conflicted
+++ resolved
@@ -57,11 +57,8 @@
     let prolog_ext = prolog_service_extension::build();
     let signature_ext = signature_extension::build();
     let agent_ext = agent_extension::build();
-<<<<<<< HEAD
     let runtime_ext = runtime_service_extension::build();
-=======
     let languages_ext = languages_extension::build();
->>>>>>> 61ea7b97
 
     WorkerOptions {
         extensions: vec![
@@ -72,11 +69,8 @@
             prolog_ext,
             signature_ext,
             agent_ext,
-<<<<<<< HEAD
             runtime_ext
-=======
             languages_ext,
->>>>>>> 61ea7b97
         ],
         module_loader: Rc::new(loader),
         ..Default::default()
