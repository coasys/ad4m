use deno_core::error::AnyError;
use holochain::conductor::api::AppInfo;
use holochain::prelude::hash_type::Agent;
use holochain::prelude::{
    ExternIO, HoloHash, InstallAppPayload, Signal, Signature, ZomeCallResponse,
};
use lazy_static::lazy_static;
use std::sync::Arc;
use tokio::sync::mpsc::{UnboundedReceiver, UnboundedSender};
use tokio::sync::{oneshot, Mutex, RwLock};

#[derive(Clone)]
pub struct HolochainServiceInterface {
    pub sender: UnboundedSender<HolochainServiceRequest>,
    pub stream_receiver: Arc<Mutex<UnboundedReceiver<Signal>>>,
}

#[derive(Debug)]
pub enum HolochainServiceRequest {
    InstallApp(InstallAppPayload, oneshot::Sender<HolochainServiceResponse>),
    CallZomeFunction {
        app_id: String,
        cell_name: String,
        zome_name: String,
        fn_name: String,
        payload: Option<ExternIO>,
        response: oneshot::Sender<HolochainServiceResponse>,
    },
    RemoveApp(String, oneshot::Sender<HolochainServiceResponse>),
    AgentInfos(oneshot::Sender<HolochainServiceResponse>),
    AddAgentInfos(Vec<String>, oneshot::Sender<HolochainServiceResponse>),
    Sign(String, oneshot::Sender<HolochainServiceResponse>),
    Shutdown(oneshot::Sender<HolochainServiceResponse>),
    GetAgentKey(oneshot::Sender<HolochainServiceResponse>),
    GetAppInfo(String, oneshot::Sender<HolochainServiceResponse>),
    LogNetworkMetrics(oneshot::Sender<HolochainServiceResponse>),
    GetNetworkMetrics(oneshot::Sender<HolochainServiceResponse>),
    PackDna(String, oneshot::Sender<HolochainServiceResponse>),
    UnPackDna(String, oneshot::Sender<HolochainServiceResponse>),
    PackHapp(String, oneshot::Sender<HolochainServiceResponse>),
    UnPackHapp(String, oneshot::Sender<HolochainServiceResponse>),
}

#[derive(Debug)]
pub enum HolochainServiceResponse {
    InstallApp(Result<AppInfo, AnyError>),
    CallZomeFunction(Result<ZomeCallResponse, AnyError>),
    RemoveApp(Result<(), AnyError>),
    AgentInfos(Result<Vec<String>, AnyError>),
    AddAgentInfos(Result<(), AnyError>),
    Sign(Result<Signature, AnyError>),
    Shutdown(Result<(), AnyError>),
    GetAgentKey(Result<HoloHash<Agent>, AnyError>),
    GetAppInfo(Result<Option<AppInfo>, AnyError>),
    InitComplete(Result<(), AnyError>),
    LogNetworkMetrics(Result<(), AnyError>),
    GetNetworkMetrics(Result<String, AnyError>),
    PackDna(Result<String, AnyError>),
    UnPackDna(Result<String, AnyError>),
    PackHapp(Result<String, AnyError>),
    UnPackHapp(Result<String, AnyError>),
}

impl HolochainServiceInterface {
    pub async fn install_app(&self, payload: InstallAppPayload) -> Result<AppInfo, AnyError> {
        let (response_sender, response_receiver) = oneshot::channel();
        self.sender.send(HolochainServiceRequest::InstallApp(
            payload,
            response_sender,
        ))?;

        match response_receiver.await.unwrap() {
            HolochainServiceResponse::InstallApp(result) => {
                if let Err(e) = &result {
                    log::error!("Error installing Holochain app: {:?}", e);
                }
                result
            }
            _ => unreachable!(),
        }
    }

    pub async fn call_zome_function(
        &self,
        app_id: String,
        cell_name: String,
        zome_name: String,
        fn_name: String,
        payload: Option<ExternIO>,
    ) -> Result<ZomeCallResponse, AnyError> {
        let (response_sender, response_receiver) = oneshot::channel();
        self.sender
            .send(HolochainServiceRequest::CallZomeFunction {
                app_id,
                cell_name,
                zome_name,
                fn_name,
                payload,
                response: response_sender,
            })?;
        match response_receiver.await? {
            HolochainServiceResponse::CallZomeFunction(result) => result,
            _ => unreachable!(),
        }
    }

    pub async fn remove_app(&self, app_id: String) -> Result<(), AnyError> {
        let (response_tx, response_rx) = oneshot::channel();
        self.sender
            .send(HolochainServiceRequest::RemoveApp(app_id, response_tx))?;
        match response_rx.await? {
            HolochainServiceResponse::RemoveApp(result) => result,
            _ => unreachable!(),
        }
    }

    pub async fn agent_infos(&self) -> Result<Vec<String>, AnyError> {
        let (response_tx, response_rx) = oneshot::channel();
        self.sender
            .send(HolochainServiceRequest::AgentInfos(response_tx))?;
        match response_rx.await? {
            HolochainServiceResponse::AgentInfos(result) => result,
            _ => unreachable!(),
        }
    }

    pub async fn add_agent_infos(&self, agent_infos: Vec<String>) -> Result<(), AnyError> {
        let (response_tx, response_rx) = oneshot::channel();
        self.sender.send(HolochainServiceRequest::AddAgentInfos(
            agent_infos,
            response_tx,
        ))?;
        match response_rx.await? {
            HolochainServiceResponse::AddAgentInfos(result) => result,
            _ => unreachable!(),
        }
    }

    pub async fn sign(&self, data: String) -> Result<Signature, AnyError> {
        let (response_tx, response_rx) = oneshot::channel();
        self.sender
            .send(HolochainServiceRequest::Sign(data, response_tx))?;
        match response_rx.await? {
            HolochainServiceResponse::Sign(result) => result,
            _ => unreachable!(),
        }
    }

    pub async fn shutdown(&self) -> Result<(), AnyError> {
        let (response_tx, response_rx) = oneshot::channel();
        self.sender
            .send(HolochainServiceRequest::Shutdown(response_tx))?;
        match response_rx.await? {
            HolochainServiceResponse::Shutdown(result) => result,
            _ => unreachable!(),
        }
    }

    pub async fn get_agent_key(&self) -> Result<HoloHash<Agent>, AnyError> {
        let (response_tx, response_rx) = oneshot::channel();
        self.sender
            .send(HolochainServiceRequest::GetAgentKey(response_tx))?;
        match response_rx.await? {
            HolochainServiceResponse::GetAgentKey(result) => result,
            _ => unreachable!(),
        }
    }

    pub async fn get_app_info(&self, app_id: String) -> Result<Option<AppInfo>, AnyError> {
        let (response_tx, response_rx) = oneshot::channel();
        self.sender
            .send(HolochainServiceRequest::GetAppInfo(app_id, response_tx))?;
        match response_rx.await? {
            HolochainServiceResponse::GetAppInfo(result) => result,
            _ => unreachable!(),
        }
    }

    pub async fn log_network_metrics(&self) -> Result<(), AnyError> {
        let (response_tx, response_rx) = oneshot::channel();
        self.sender
            .send(HolochainServiceRequest::LogNetworkMetrics(response_tx))?;
        match response_rx.await? {
            HolochainServiceResponse::LogNetworkMetrics(result) => result,
            _ => unreachable!(),
        }
    }

    pub async fn get_network_metrics(&self) -> Result<String, AnyError> {
        let (response_tx, response_rx) = oneshot::channel();
        self.sender
            .send(HolochainServiceRequest::GetNetworkMetrics(response_tx))?;
<<<<<<< HEAD
        match response_rx.await.unwrap() {
=======
        match response_rx.await? {
>>>>>>> 304e9dec
            HolochainServiceResponse::GetNetworkMetrics(result) => result,
            _ => unreachable!(),
        }
    }

    pub async fn pack_dna(&self, path: String) -> Result<String, AnyError> {
        let (response_tx, response_rx) = oneshot::channel();
        self.sender
            .send(HolochainServiceRequest::PackDna(path, response_tx))?;
        match response_rx.await? {
            HolochainServiceResponse::PackDna(result) => result,
            _ => unreachable!(),
        }
    }

    pub async fn unpack_dna(&self, path: String) -> Result<String, AnyError> {
        let (response_tx, response_rx) = oneshot::channel();
        self.sender
            .send(HolochainServiceRequest::UnPackDna(path, response_tx))?;
        match response_rx.await? {
            HolochainServiceResponse::UnPackDna(result) => result,
            _ => unreachable!(),
        }
    }

    pub async fn pack_happ(&self, path: String) -> Result<String, AnyError> {
        let (response_tx, response_rx) = oneshot::channel();
        self.sender
            .send(HolochainServiceRequest::PackHapp(path, response_tx))?;
        match response_rx.await? {
            HolochainServiceResponse::PackHapp(result) => result,
            _ => unreachable!(),
        }
    }

    pub async fn unpack_happ(&self, path: String) -> Result<String, AnyError> {
        let (response_tx, response_rx) = oneshot::channel();
        self.sender
            .send(HolochainServiceRequest::UnPackHapp(path, response_tx))?;
        match response_rx.await? {
            HolochainServiceResponse::UnPackHapp(result) => result,
            _ => unreachable!(),
        }
    }
}

lazy_static! {
    static ref HOLOCHAIN_SERVICE: Arc<RwLock<Option<HolochainServiceInterface>>> =
        Arc::new(RwLock::new(None));
}

pub async fn get_holochain_service() -> HolochainServiceInterface {
    let lock = HOLOCHAIN_SERVICE.read().await;
    lock.clone().expect("Holochain Conductor not started")
}

pub async fn maybe_get_holochain_service() -> Option<HolochainServiceInterface> {
    let lock = HOLOCHAIN_SERVICE.read().await;
    lock.clone()
}

pub async fn set_holochain_service(service: HolochainServiceInterface) {
    let mut lock = HOLOCHAIN_SERVICE.write().await;
    *lock = Some(service);
}<|MERGE_RESOLUTION|>--- conflicted
+++ resolved
@@ -190,11 +190,7 @@
         let (response_tx, response_rx) = oneshot::channel();
         self.sender
             .send(HolochainServiceRequest::GetNetworkMetrics(response_tx))?;
-<<<<<<< HEAD
-        match response_rx.await.unwrap() {
-=======
-        match response_rx.await? {
->>>>>>> 304e9dec
+        match response_rx.await? {
             HolochainServiceResponse::GetNetworkMetrics(result) => result,
             _ => unreachable!(),
         }
