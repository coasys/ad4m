--- conflicted
+++ resolved
@@ -5,11 +5,7 @@
 use lazy_static::lazy_static;
 use std::path::PathBuf;
 use std::sync::Arc;
-<<<<<<< HEAD
-use std::sync::RwLock;
-=======
 use tokio::sync::RwLock;
->>>>>>> 304e9dec
 
 use holochain::conductor::api::{AppInfo, AppStatusFilter, CellInfo};
 use holochain::conductor::config::{ConductorConfig, NetworkConfig};
@@ -76,11 +72,7 @@
     pub async fn init(local_config: LocalConductorConfig) -> Result<(), AnyError> {
         // Store the config for potential restarts
         {
-<<<<<<< HEAD
-            let mut config_lock = HOLOCHAIN_CONFIG.write().unwrap();
-=======
             let mut config_lock = HOLOCHAIN_CONFIG.write().await;
->>>>>>> 304e9dec
             *config_lock = Some(local_config.clone());
         }
 
@@ -385,11 +377,7 @@
 
         // Get the stored config
         let config = {
-<<<<<<< HEAD
-            let config_lock = HOLOCHAIN_CONFIG.read().unwrap();
-=======
             let config_lock = HOLOCHAIN_CONFIG.read().await;
->>>>>>> 304e9dec
             config_lock
                 .clone()
                 .ok_or_else(|| anyhow!("No Holochain config stored for restart"))?
@@ -399,13 +387,8 @@
         Self::init(config).await
     }
 
-<<<<<<< HEAD
-    pub fn get_stored_config() -> Option<LocalConductorConfig> {
-        let config_lock = HOLOCHAIN_CONFIG.read().unwrap();
-=======
     pub async fn get_stored_config() -> Option<LocalConductorConfig> {
         let config_lock = HOLOCHAIN_CONFIG.read().await;
->>>>>>> 304e9dec
         config_lock.clone()
     }
 
