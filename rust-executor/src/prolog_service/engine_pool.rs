use super::embedding_cache::EmbeddingCache;
use super::engine::PrologEngine;
use super::types::{QueryResolution, QueryResult};
use deno_core::anyhow::{anyhow, Error};
use futures::future::join_all;
<<<<<<< HEAD
use lazy_static::lazy_static;
use regex::Regex;
use scryer_prolog::{QueryResolution, QueryResult, Value};
=======
>>>>>>> 3696a197
use std::sync::atomic::{AtomicUsize, Ordering};
use std::sync::Arc;
use tokio::sync::RwLock;

pub const EMBEDDING_LANGUAGE_HASH: &str = "QmzSYwdbqjGGbYbWJvdKA4WnuFwmMx3AsTfgg7EwbeNUGyE555c";

lazy_static! {
    // Match embedding vector URLs inside string literals (both single and double quotes)
    static ref EMBEDDING_URL_RE: Regex = Regex::new(format!(r#"['"]({}://[^'"]*)['"]"#, EMBEDDING_LANGUAGE_HASH).as_str()).unwrap();
}

pub struct PrologEnginePool {
    engines: Arc<RwLock<Vec<Option<PrologEngine>>>>,
    next_engine: Arc<AtomicUsize>,
    embedding_cache: Arc<RwLock<EmbeddingCache>>,
}

impl PrologEnginePool {
    pub fn new(pool_size: usize) -> Self {
        PrologEnginePool {
            engines: Arc::new(RwLock::new(Vec::with_capacity(pool_size))),
            next_engine: Arc::new(AtomicUsize::new(0)),
            embedding_cache: Arc::new(RwLock::new(EmbeddingCache::new())),
        }
    }

    pub async fn initialize(&self, pool_size: usize) -> Result<(), Error> {
        let mut engines = self.engines.write().await;
        for _ in 0..pool_size {
            let mut engine = PrologEngine::new();
            engine.spawn().await?;
            engines.push(Some(engine));
        }
        Ok(())
    }

    async fn replace_embedding_url(&self, query: String) -> String {
        let mut cache = self.embedding_cache.write().await;
        EMBEDDING_URL_RE
            .replace_all(&query, |caps: &regex::Captures| {
                let url = &caps[1];
                let id = cache.get_or_create_id(url);
                format!("\"{}\"", id)
            })
            .to_string()
    }

    async fn replace_embedding_url_in_value_recursively(&self, value: &mut Value) {
        let cache = self.embedding_cache.read().await;
        match value {
            Value::String(s) => {
                if let Some(url) = cache.get_vector_url(s) {
                    *value = Value::String(url);
                }
            }
            Value::Atom(s) => {
                if let Some(url) = cache.get_vector_url(s) {
                    *value = Value::Atom(url);
                }
            }
            Value::List(list) => {
                for item in list {
                    Box::pin(self.replace_embedding_url_in_value_recursively(item)).await;
                }
            }
            _ => {}
        }
    }

    // Helper to preprocess program lines before loading into engines
    async fn preprocess_program_lines(&self, lines: Vec<String>) -> Vec<String> {
        let futures = lines.into_iter().map(|line| {
            let line_clone = line.clone();
            async move {
                let new_line = self.replace_embedding_url(line_clone).await;
                new_line
            }
        });
        join_all(futures).await.into_iter().collect()
    }

    pub async fn run_query(&self, query: String) -> Result<QueryResult, Error> {
        let engines = self.engines.read().await;

        // Get a vec with all non-None (invalidated) engines
        let valid_engines: Vec<_> = engines
            .iter()
            .enumerate()
            .filter_map(|(i, e)| e.as_ref().map(|engine| (i, engine)))
            .collect();
        if valid_engines.is_empty() {
            log::error!("No valid Prolog engines available");
            return Err(anyhow!("No valid Prolog engines available"));
        }

        // Round-robin selection of engine
        let current = self.next_engine.fetch_add(1, Ordering::SeqCst);
        let idx = current % valid_engines.len();
        let (engine_idx, engine) = valid_engines[idx];

        // Preprocess query to replace huge vector URLs with small cache IDs
        let processed_query = self.replace_embedding_url(query.clone()).await;

        // Run query
        let result = engine.run_query(processed_query.clone()).await;

        match result {
            Err(e) => {
                log::error!("Prolog engine error: {}", e);
                log::error!("when running query: {}", query);
                drop(engines);
                let mut engines = self.engines.write().await;
                engines[engine_idx] = None;
                Err(anyhow!("Engine failed and was invalidated: {}", e))
            }
            Ok(mut result) => {
                // Postprocess result to replace small cache IDs with huge vector URLs
                // In-place and async/parallel processing of all values in all matches
                if let Ok(QueryResolution::Matches(ref mut matches)) = result {
                    join_all(matches.iter_mut().map(|m| {
                        join_all(m.bindings.iter_mut().map(|(_, value)| {
                            self.replace_embedding_url_in_value_recursively(value)
                        }))
                    }))
                    .await;
                }
                Ok(result)
            }
        }
<<<<<<< HEAD
=======

        result.map_err(|e| anyhow!("{}", e))
>>>>>>> 3696a197
    }

    pub async fn run_query_all(&self, query: String) -> Result<(), Error> {
        let engines = self.engines.write().await;
        let valid_engines: Vec<_> = engines.iter().filter_map(|e| e.as_ref()).collect();

        if valid_engines.is_empty() {
            return Err(anyhow!("No valid Prolog engines available"));
        }

        // Preprocess query once for all engines
        let processed_query = self.replace_embedding_url(query.clone()).await;

        let futures: Vec<_> = valid_engines
            .iter()
            .map(|engine| engine.run_query(processed_query.clone()))
            .collect();

        let results = join_all(futures).await;

        let mut errors = Vec::new();
        for result in results {
            match result? {
                Ok(QueryResolution::True) => continue,
                Ok(other) => log::info!("Unexpected query result: {:?}", other),
                Err(e) => errors.push(e),
            }
        }

        if !errors.is_empty() {
            log::error!(
                "Errors occurred while running queries: {}",
                errors.join(", ")
            );
            Err(anyhow!(
                "Errors occurred while running queries: {}",
                errors.join(", ")
            ))
        } else {
            Ok(())
        }
    }

    pub async fn update_all_engines(
        &self,
        module_name: String,
        program_lines: Vec<String>,
    ) -> Result<(), Error> {
        let mut engines = self.engines.write().await;

        // Reinitialize any invalid engines
        for engine_slot in engines.iter_mut() {
            if engine_slot.is_none() {
                let mut new_engine = PrologEngine::new();
                new_engine.spawn().await?;
                *engine_slot = Some(new_engine);
            }
        }

        // Preprocess program lines once for all engines
        let processed_lines = self.preprocess_program_lines(program_lines.clone()).await;

        // Update all engines with new facts
        let mut update_futures = Vec::new();
        for engine in engines.iter().filter_map(|e| e.as_ref()) {
            let update_future =
                engine.load_module_string(module_name.clone(), processed_lines.clone());
            update_futures.push(update_future);
        }

        let results = join_all(update_futures).await;
        for (i, result) in results.into_iter().enumerate() {
            if let Err(e) = result {
                log::error!("Failed to update Prologengine {}: {}", i, e);
            }
        }

        Ok(())
    }

    pub async fn _drop_all(&self) -> Result<(), Error> {
        let engines = self.engines.read().await;
        for engine in engines.iter().filter_map(|e| e.as_ref()) {
            engine._drop()?;
        }
        Ok(())
    }
}

#[cfg(test)]
mod tests {
    use super::*;
    use scryer_prolog::Term;
    #[tokio::test]
    async fn test_pool_initialization() {
        let pool = PrologEnginePool::new(3);
        assert!(pool.initialize(3).await.is_ok());

        let engines = pool.engines.read().await;
        assert_eq!(engines.len(), 3);
        assert!(engines.iter().all(|e| e.is_some()));
    }

    #[tokio::test]
    async fn test_run_query() {
        let pool = PrologEnginePool::new(2);
        pool.initialize(2).await.unwrap();

        // Test simple query
        let result = pool.run_query("true.".to_string()).await.unwrap();
        assert_eq!(result, Ok(QueryResolution::True));

        // Test query that should fail
        let result = pool.run_query("false.".to_string()).await.unwrap();
        assert_eq!(result, Ok(QueryResolution::False));

        // Test invalid query
        let result = pool
            .run_query("invalid_predicate(x).".to_string())
            .await
            .unwrap();
        assert!(result.is_err());
    }

    #[tokio::test]
    async fn test_run_query_all() {
        let pool = PrologEnginePool::new(3);
        pool.initialize(3).await.unwrap();

        // Test simple query on all engines
        let result = pool.run_query_all("true.".to_string()).await;
        assert!(result.is_ok());

        // Test query that should fail on all engines
        let result = pool.run_query_all("broken query".to_string()).await;
        assert!(result.is_err());
    }

    #[tokio::test]
    async fn test_update_all_engines() {
        let pool = PrologEnginePool::new(2);
        pool.initialize(2).await.unwrap();

        // Load a simple fact into all engines
        let program = vec!["test_fact(a).".to_string()];
        let result = pool.update_all_engines("test".to_string(), program).await;
        assert!(result.is_ok());

        // Verify fact was loaded by querying
        let result = pool.run_query("test_fact(X).".to_string()).await.unwrap();
        match result {
            Ok(QueryResolution::Matches(matches)) => {
                assert_eq!(matches.len(), 1);
                assert_eq!(matches[0].bindings["X"], Term::Atom("a".to_string()));
            }
            _ => panic!("Expected matches"),
        }
    }

    #[tokio::test]
    async fn test_engine_failure_handling() {
        let pool = PrologEnginePool::new(2);
        pool.initialize(2).await.unwrap();

        // Force an engine failure with an invalid query
        let _ = pool.run_query("invalid_predicate(x).".to_string()).await;

        // Check that we still have valid engines
        let engines = pool.engines.read().await;
        let valid_count = engines.iter().filter(|e| e.is_some()).count();
        assert!(
            valid_count > 0,
            "Should still have valid engines after failure"
        );

        // Verify we can still run queries
        let result = pool.run_query("true.".to_string()).await;
        assert!(result.is_ok());
    }

    #[tokio::test]
    async fn test_engine_recovery() {
        let pool = PrologEnginePool::new(2);
        pool.initialize(2).await.unwrap();

        // Force an engine failure
        let _ = pool.run_query("invalid_predicate(x).".to_string()).await;

        // Update all engines which should recover failed ones
        let program = vec!["test_fact(a).".to_string()];
        let result = pool.update_all_engines("test".to_string(), program).await;
        assert!(result.is_ok());

        // Verify all engines are valid
        let engines = pool.engines.read().await;
        assert!(engines.iter().all(|e| e.is_some()));
    }

    #[tokio::test]
    async fn test_drop_all() {
        let pool = PrologEnginePool::new(2);
        pool.initialize(2).await.unwrap();

        assert!(pool._drop_all().await.is_ok());

        // Verify engines are still in place but can be reinitialized
        let engines = pool.engines.read().await;
        assert_eq!(engines.len(), 2);
        assert!(engines.iter().all(|e| e.is_some()));
    }
}<|MERGE_RESOLUTION|>--- conflicted
+++ resolved
@@ -3,12 +3,9 @@
 use super::types::{QueryResolution, QueryResult};
 use deno_core::anyhow::{anyhow, Error};
 use futures::future::join_all;
-<<<<<<< HEAD
 use lazy_static::lazy_static;
 use regex::Regex;
 use scryer_prolog::{QueryResolution, QueryResult, Value};
-=======
->>>>>>> 3696a197
 use std::sync::atomic::{AtomicUsize, Ordering};
 use std::sync::Arc;
 use tokio::sync::RwLock;
@@ -138,11 +135,8 @@
                 Ok(result)
             }
         }
-<<<<<<< HEAD
-=======
 
         result.map_err(|e| anyhow!("{}", e))
->>>>>>> 3696a197
     }
 
     pub async fn run_query_all(&self, query: String) -> Result<(), Error> {
