use lazy_static::lazy_static;

lazy_static! {
    /// The current version of AD4M
<<<<<<< HEAD
    pub static ref AD4M_VERSION: String = String::from("0.6.1-alpha.0");
=======
    pub static ref AD4M_VERSION: String = String::from("0.7.0-prerelease");
>>>>>>> 763b695b
}

/// Struct representing oldest supported version and indicator if state should be cleared if update is required
pub struct OldestVersion {
    pub version: String,
    pub clear_state: bool,
}

lazy_static! {
    /// The oldest version of the AD4M protocol that this executor supports
    pub static ref OLDEST_VERSION: OldestVersion = OldestVersion {
        version: String::from("0.7.0"),
        clear_state: true,
    };
}

/// Raw JSON data for the mainnet seed, included at buildtime from the mainnet_seed.json file
pub const MAINNET_JSON: &str = include_str!("mainnet_seed.json");<|MERGE_RESOLUTION|>--- conflicted
+++ resolved
@@ -2,11 +2,7 @@
 
 lazy_static! {
     /// The current version of AD4M
-<<<<<<< HEAD
-    pub static ref AD4M_VERSION: String = String::from("0.6.1-alpha.0");
-=======
     pub static ref AD4M_VERSION: String = String::from("0.7.0-prerelease");
->>>>>>> 763b695b
 }
 
 /// Struct representing oldest supported version and indicator if state should be cleared if update is required
