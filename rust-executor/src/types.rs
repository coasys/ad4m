use coasys_juniper::{GraphQLObject, GraphQLValue};
use deno_core::{anyhow::anyhow, error::AnyError};
use serde::{Deserialize, Serialize};
<<<<<<< HEAD
use coasys_juniper::{
    GraphQLEnum, GraphQLObject, GraphQLValue
};
use url::Url;
use std::str::FromStr;
use crate::{agent::signatures::verify, graphql::graphql_types::{LinkExpressionInput, LinkInput, LinkStatus, NotificationInput, PerspectiveInput}};
=======
use std::fmt::Display;

use crate::{
    agent::signatures::verify,
    graphql::graphql_types::{
        LinkExpressionInput, LinkInput, LinkStatus, NotificationInput, PerspectiveInput,
    },
};
>>>>>>> 86610017
use regex::Regex;

#[derive(Default, Debug, Deserialize, Serialize, Clone, PartialEq)]
#[serde(rename_all = "camelCase")]
pub struct Expression<T: Serialize> {
    pub author: String,
    pub timestamp: String,
    pub data: T,
    pub proof: ExpressionProof,
}

#[derive(GraphQLObject, Default, Debug, Deserialize, Serialize, Clone, PartialEq)]
pub struct ExpressionProof {
    pub key: String,
    pub signature: String,
}

#[derive(Debug, Deserialize, Serialize, Clone, PartialEq)]
pub struct VerifiedExpression<T: GraphQLValue + Serialize> {
    pub author: String,
    pub timestamp: String,
    pub data: T,
    pub proof: DecoratedExpressionProof,
}

#[derive(GraphQLObject, Default, Debug, Deserialize, Serialize, Clone, PartialEq)]

pub struct DecoratedExpressionProof {
    pub key: String,
    pub signature: String,
    pub valid: Option<bool>,
    pub invalid: Option<bool>,
}

impl<T: GraphQLValue + Serialize> From<Expression<T>> for VerifiedExpression<T> {
    fn from(expr: Expression<T>) -> Self {
        let valid = verify(&expr).unwrap_or(false);
        let invalid = !valid;
        VerifiedExpression {
            author: expr.author,
            timestamp: expr.timestamp,
            data: expr.data,
            proof: DecoratedExpressionProof {
                key: expr.proof.key,
                signature: expr.proof.signature,
                valid: Some(valid),
                invalid: Some(invalid),
            },
        }
    }
}

#[derive(GraphQLObject, Default, Debug, Deserialize, Serialize, Clone, PartialEq)]
#[serde(rename_all = "camelCase")]
pub struct Link {
    pub predicate: Option<String>,
    pub source: String,
    pub target: String,
}

impl From<LinkInput> for Link {
    fn from(input: LinkInput) -> Self {
        Link {
            predicate: input.predicate,
            source: input.source,
            target: input.target,
        }
    }
}

impl Link {
    pub fn normalize(&self) -> Link {
        let predicate = match self.predicate.as_deref() {
            Some("") => None,
            _ => self.predicate.clone(),
        };

        Link {
            predicate,
            source: self.source.clone(),
            target: self.target.clone(),
        }
    }
}

#[derive(GraphQLObject, Debug, Deserialize, Serialize, Clone, PartialEq)]
pub struct LinkExpression {
    pub author: String,
    pub timestamp: String,
    pub data: Link,
    pub proof: ExpressionProof,
    pub status: Option<LinkStatus>,
}

impl TryFrom<LinkExpressionInput> for LinkExpression {
    type Error = AnyError;
    fn try_from(input: LinkExpressionInput) -> Result<Self, Self::Error> {
        let data = Link {
            predicate: input.data.predicate,
            source: input.data.source,
            target: input.data.target,
        }
        .normalize();
        Ok(LinkExpression {
            author: input.author,
            timestamp: input.timestamp,
            data,
            proof: ExpressionProof {
                key: input.proof.key.ok_or(anyhow!("Key is required"))?,
                signature: input.proof.signature.ok_or(anyhow!("Key is required"))?,
            },
            status: input.status,
        })
    }
}

impl LinkExpression {
    pub fn from_input_without_proof(input: LinkExpressionInput) -> Self {
        let data = Link {
            predicate: input.data.predicate,
            source: input.data.source,
            target: input.data.target,
        }
        .normalize();
        LinkExpression {
            author: input.author,
            timestamp: input.timestamp,
            data,
            proof: ExpressionProof::default(),
            status: input.status,
        }
    }
}

impl From<LinkExpression> for Expression<Link> {
    fn from(expr: LinkExpression) -> Self {
        Expression {
            author: expr.author,
            timestamp: expr.timestamp,
            data: expr.data,
            proof: expr.proof,
        }
    }
}

impl From<Expression<Link>> for LinkExpression {
    fn from(expr: Expression<Link>) -> Self {
        LinkExpression {
            author: expr.author,
            timestamp: expr.timestamp,
            data: expr.data.normalize(),
            proof: expr.proof,
            status: None,
        }
    }
}

#[derive(GraphQLObject, Default, Debug, Deserialize, Serialize, Clone, PartialEq)]
#[serde(rename_all = "camelCase")]
pub struct DecoratedLinkExpression {
    pub author: String,
    pub timestamp: String,
    pub data: Link,
    pub proof: DecoratedExpressionProof,
    pub status: Option<LinkStatus>,
}

impl DecoratedLinkExpression {
    pub fn verify_signature(&mut self) {
        let link_expr = Expression::<Link> {
            author: self.author.clone(),
            timestamp: self.timestamp.clone(),
            data: self.data.normalize(),
            proof: ExpressionProof {
                key: self.proof.key.clone(),
                signature: self.proof.signature.clone(),
            },
        };
        let valid = verify(&link_expr).unwrap_or(false);
        self.proof.valid = Some(valid);
        self.proof.invalid = Some(!valid);
    }
}

impl From<(LinkExpression, LinkStatus)> for DecoratedLinkExpression {
    fn from((expr, status): (LinkExpression, LinkStatus)) -> Self {
        let mut expr: Expression<Link> = expr.into();
        expr.data = expr.data.normalize();
        let verified_expr: VerifiedExpression<Link> = expr.into();
        DecoratedLinkExpression {
            author: verified_expr.author,
            timestamp: verified_expr.timestamp,
            data: verified_expr.data,
            proof: verified_expr.proof,
            status: Some(status),
        }
    }
}

impl From<DecoratedLinkExpression> for LinkExpression {
    fn from(decorated: DecoratedLinkExpression) -> Self {
        LinkExpression {
            author: decorated.author,
            timestamp: decorated.timestamp,
            data: decorated.data.normalize(),
            proof: ExpressionProof {
                key: decorated.proof.key,
                signature: decorated.proof.signature,
            },
            status: decorated.status,
        }
    }
}

#[derive(GraphQLObject, Serialize, Deserialize, Debug, Clone, PartialEq, Default)]
pub struct Perspective {
    pub links: Vec<LinkExpression>,
}

impl From<PerspectiveInput> for Perspective {
    fn from(input: PerspectiveInput) -> Self {
        let links = input
            .links
            .into_iter()
            .map(LinkExpression::try_from)
            .filter_map(Result::ok)
            .collect();
        Perspective { links }
    }
}

#[derive(GraphQLObject, Serialize, Deserialize, Debug, Clone, PartialEq)]
pub struct Neighbourhood {
    pub link_language: String,
    pub meta: Perspective,
}

#[derive(GraphQLObject, Serialize, Deserialize, Debug, Clone, PartialEq)]
pub struct NeighbourhoodExpression {
    pub author: String,
    pub data: Neighbourhood,
    pub proof: ExpressionProof,
    pub timestamp: String,
}

pub type Address = String;

#[derive(Serialize, Deserialize, Debug, Clone, PartialEq)]
pub struct LanguageRef {
    pub name: String,
    pub address: Address,
}

#[derive(Serialize, Deserialize, Debug, Clone, PartialEq)]
pub struct ExpressionRef {
    pub language: LanguageRef,
    pub expression: Address,
}

impl TryFrom<String> for ExpressionRef {
    type Error = AnyError;

    fn try_from(value: String) -> Result<Self, Self::Error> {
        if let Some(stripped) = value.strip_prefix("literal://") {
            let language_ref = LanguageRef {
                address: "literal".to_string(),
                name: "literal".to_string(),
            };
            let content = stripped.to_string();
            return Ok(ExpressionRef {
                language: language_ref,
                expression: content,
            });
        }

        let uri_regexp = Regex::new(r"^([^:^\s]+):\/\/([\s\S]+)$").unwrap();
        if let Some(uri_captures) = uri_regexp.captures(&value) {
            if uri_captures.len() == 3 {
                let language = uri_captures.get(1).unwrap().as_str().to_string();
                let expression = uri_captures.get(2).unwrap().as_str().to_string();

                let language_ref = LanguageRef {
                    address: language,
                    name: "".to_string(), // Assuming name is not provided in the URI
                };

                return Ok(ExpressionRef {
                    language: language_ref,
                    expression,
                });
            }
        }

        let did_regexp = Regex::new(r"^did:([^\s]+)$").unwrap();
        if let Some(did_captures) = did_regexp.captures(&value) {
            if did_captures.len() == 2 {
                let language_ref = LanguageRef {
                    address: "did".to_string(),
                    name: "".to_string(), // Assuming name is not provided in the DID
                };

                return Ok(ExpressionRef {
                    language: language_ref,
                    expression: value,
                });
            }
        }

        Err(anyhow!(
            "Couldn't parse string as expression URL or DID: {}",
            value
        ))
    }
}

impl Display for ExpressionRef {
    fn fmt(&self, f: &mut std::fmt::Formatter<'_>) -> std::fmt::Result {
        if self.language.address == "did" {
            write!(f, "{}", self.expression)
        } else {
            write!(f, "{}://{}", self.language.address, self.expression)
        }
    }
}

#[derive(Serialize, Deserialize, Debug, Clone, PartialEq)]
pub struct PerspectiveDiff {
    pub additions: Vec<LinkExpression>,
    pub removals: Vec<LinkExpression>,
}

impl PerspectiveDiff {
    pub fn from_additions(additions: Vec<LinkExpression>) -> PerspectiveDiff {
        PerspectiveDiff {
            additions,
            removals: vec![],
        }
    }

    pub fn from_removals(removals: Vec<LinkExpression>) -> PerspectiveDiff {
        PerspectiveDiff {
            additions: vec![],
            removals,
        }
    }

    pub fn from(additions: Vec<LinkExpression>, removals: Vec<LinkExpression>) -> PerspectiveDiff {
        PerspectiveDiff {
            additions,
            removals,
        }
    }
}

#[derive(GraphQLObject, Serialize, Deserialize, Debug, Clone, PartialEq, Eq, PartialOrd, Ord)]
#[serde(rename_all = "camelCase")]
pub struct Notification {
    pub id: String,
    pub granted: bool,
    pub description: String,
    pub app_name: String,
    pub app_url: String,
    pub app_icon_path: String,
    pub trigger: String,
    pub perspective_ids: Vec<String>,
    pub webhook_url: String,
    pub webhook_auth: String,
}

impl Notification {
    pub fn from_input_and_id(id: String, input: NotificationInput) -> Self {
        Notification {
            id,
            granted: false,
            description: input.description,
            app_name: input.app_name,
            app_url: input.app_url,
            app_icon_path: input.app_icon_path,
            trigger: input.trigger,
            perspective_ids: input.perspective_ids,
            webhook_url: input.webhook_url,
            webhook_auth: input.webhook_auth,
        }
    }
}

#[derive(GraphQLObject, Serialize, Deserialize, Debug, Clone, PartialEq)]
#[serde(rename_all = "camelCase")]
pub struct TriggeredNotification {
    pub notification: Notification,
    pub perspective_id: String,
    pub trigger_match: String,
}

#[derive(GraphQLEnum, Serialize, Deserialize, Debug, Clone, PartialEq)]
#[serde(rename_all = "camelCase")]
pub enum ModelApiType {
    OpenAi
}

impl FromStr for ModelApiType {
    type Err = String;

    fn from_str(s: &str) -> Result<Self, Self::Err> {
        match s {
            "openai" => Ok(ModelApiType::OpenAi),
            "OpenAi" => Ok(ModelApiType::OpenAi),
            "OPEN_AI" => Ok(ModelApiType::OpenAi),
            _ => Err(format!("Unknown ModelApiType: {}", s)),
        }
    }
}

#[derive(GraphQLObject, Serialize, Deserialize, Debug, Clone, PartialEq)]
#[serde(rename_all = "camelCase")]
pub struct ModelApi {
    pub base_url: Url,
    pub api_key: String,
    pub api_type: ModelApiType,
}

#[derive(GraphQLObject, Serialize, Deserialize, Debug, Clone, PartialEq)]
#[serde(rename_all = "camelCase")]
pub struct LocalModel {
    pub file_name: String,
    pub tokenizer_source: String,
    pub model_parameters: String,
}

#[derive(Debug, Clone, Serialize, Deserialize)]
#[serde(rename_all = "lowercase")]
pub enum ModelType {
    Llm,
    Embedding,
    Transcription,
}

#[derive(GraphQLObject, Serialize, Deserialize, Debug, Clone, PartialEq)]
#[serde(rename_all = "camelCase")]
pub struct Model {
    pub name: String,
    pub api: Option<ModelApi>,
    pub local: Option<LocalModel>,
    #[serde(rename = "type")]
    pub model_type: ModelType,
}<|MERGE_RESOLUTION|>--- conflicted
+++ resolved
@@ -1,15 +1,9 @@
-use coasys_juniper::{GraphQLObject, GraphQLValue};
+use coasys_juniper::{GraphQLEnum, GraphQLObject, GraphQLValue};
 use deno_core::{anyhow::anyhow, error::AnyError};
 use serde::{Deserialize, Serialize};
-<<<<<<< HEAD
-use coasys_juniper::{
-    GraphQLEnum, GraphQLObject, GraphQLValue
-};
+use std::fmt::Display;
+use std::str::FromStr;
 use url::Url;
-use std::str::FromStr;
-use crate::{agent::signatures::verify, graphql::graphql_types::{LinkExpressionInput, LinkInput, LinkStatus, NotificationInput, PerspectiveInput}};
-=======
-use std::fmt::Display;
 
 use crate::{
     agent::signatures::verify,
@@ -17,7 +11,6 @@
         LinkExpressionInput, LinkInput, LinkStatus, NotificationInput, PerspectiveInput,
     },
 };
->>>>>>> 86610017
 use regex::Regex;
 
 #[derive(Default, Debug, Deserialize, Serialize, Clone, PartialEq)]
@@ -415,7 +408,7 @@
 #[derive(GraphQLEnum, Serialize, Deserialize, Debug, Clone, PartialEq)]
 #[serde(rename_all = "camelCase")]
 pub enum ModelApiType {
-    OpenAi
+    OpenAi,
 }
 
 impl FromStr for ModelApiType {
