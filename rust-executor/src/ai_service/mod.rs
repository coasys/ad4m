--- conflicted
+++ resolved
@@ -337,25 +337,16 @@
         Ad4mDb::init_global_instance(":memory:").expect("Ad4mDb to initialize");
         let service = AIService::new().await.expect("initialization to work");
 
-<<<<<<< HEAD
         let task = service.add_task(AITaskInput {
-=======
-        let task = AIService::with_mutable_global_instance(|service| {
-            service.add_task(AITaskInput {
                 name: "Test task".into(),
->>>>>>> 2423c6e9
                 model_id: "Llama tiny 1b".into(),
                 system_prompt: "You are inside a test for tasks. Please make sure to create any non-zero length output".into(),
                 prompt_examples: vec![AIPromptExamplesInput{
                     input: "Test string".into(),
                     output: "Yes, I'm working!".into()
                 }],
-<<<<<<< HEAD
-=======
                 meta_data: None
-            })
->>>>>>> 2423c6e9
-        }).await.expect("add_task to work without error");
+            }).await.expect("add_task to work without error");
 
         let response = service
             .prompt(task.task_id, "Test string".into())
@@ -372,8 +363,10 @@
         let service = AIService::new().await.expect("initialization to work");
 
         let task = service.add_task(AITaskInput {
+                name: "Test task".into(),
                 model_id: "Llama tiny 1b".into(),
                 system_prompt: "You are inside a test for tasks. Please make sure to create any non-zero length output".into(),
+                meta_data: None,
                 prompt_examples: vec![AIPromptExamplesInput{
                     input: "Test string".into(),
                     output: "Yes, I'm working!".into()
