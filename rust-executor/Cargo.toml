[package]
name = "ad4m-executor"
<<<<<<< HEAD
version = "0.10.1-rc7"
=======
version = "0.10.1-rc8"
>>>>>>> 7844f6af
edition = "2021"
authors = ["Nicolas Luck <nicolas.luck@coasys.org>"]
description = "Runtime implementation of AD4M as library - https://ad4m.dev"
keywords = ["ad4m", "perspect3vism", "cli"]
license = "CAL-1.0"
homepage = "https://ad4m.dev"
repository = "https://github.com/perspect3vism/ad4m"
documentation = "https://docs.ad4m.dev"
readme = "README.md"

include = [
    "src/**/*",
    "dapp/dist", # Symlink to the dapp directory
    "executor/lib/bundle.js", # Symlink to the executor directory
    "build.rs",
    "Cargo.toml"
]

[lib]
name = "rust_executor"
path = "src/lib.rs"

[features]
# Pass metal and cuda features (set through build.rs) through to kalosm
default = []
metal = ["kalosm/metal"]
cuda = ["kalosm/cuda"]


# See more keys and their definitions at https://doc.rust-lang.org/cargo/reference/manifest.html

[dependencies]
deno_core = {version = "0.283.0", git = "https://github.com/coasys/deno_core.git", branch = "v8-dylib"  }
deno_runtime = {version = "0.162.0", git = "https://github.com/coasys/deno.git", branch = "v8-dylib" }
# deno_runtime = {version = "0.162.0", path = "../../deno/runtime"}
tokio = { version = "1.25.0", features = ["full"] }
url = "2.3.1"
futures = "0.3.28"
tokio-stream = { version = "0.1.12", features = ["sync"] }
lazy_static = "1.4.0"
signal-hook = "0.3"
chrono = { version = "0.4.6", features = ["serde"] }
env_logger = "0.10.0"
serde_json = "1.0.95"
uuid = "1.3.0"
log = "0.4.19"
serde = "1.0.159"
secp256k1 = { version = "0.27.0", features = ["rand", "serde"] }
crypto_box = "0.8.2"
hex = "0.4.3"
argon2 = { version = "0.5.0", features = ["simple"] }
rand = "0.8.5"
base64 = "0.21.0"
clap = { version = "4.0.8", features = ["derive"] }
fs_extra = "1.3.0"
os_info = "3.7.0"
semver = "1.0.17"
did-key = "0.2.1"
zip = "0.6.4"
multibase = "0.9.1"
multihash = { version = "0.18.0", features = ["sha2"] }
cid = "0.10.1"
once_cell = "1.17.1"
rust-embed="8.0.0"
dirs = "5.0.1"
rocket = "0.5.0"

coasys_juniper = { version="0.16.0", features = ["chrono"] }
coasys_juniper_subscriptions = { version="0.17.0" }
coasys_juniper_graphql_transport_ws = { version="0.4.0" }
coasys_juniper_warp = { version="0.8.0", features = ["subscriptions"] }
warp = "0.3"

jsonwebtoken = "8.3.0"

webbrowser = "0.8.12"

# holochain = { version = "0.3.1-rc.0", features = ["test_utils", "default"] }
# holochain_cli_bundle = { version = "0.3.1-rc.0" }
# holochain_types = { version = "0.3.1-rc.0" }
# holochain_cli_run_local_services = { version = "0.3.1-rc.0" }
# kitsune_p2p_types = { version = "0.3.1-rc.0" }
holochain = { version = "0.3.6", features = ["test_utils", "default"], git = "https://github.com/coasys/holochain.git", branch = "0.3.6-coasys" }
holochain_cli_bundle = { version = "0.3.6", git = "https://github.com/coasys/holochain.git", branch = "0.3.6-coasys" }
holochain_types = { version = "0.3.6", git = "https://github.com/coasys/holochain.git", branch = "0.3.6-coasys" }
holochain_cli_run_local_services = { version = "0.3.6", git = "https://github.com/coasys/holochain.git", branch = "0.3.6-coasys" }
kitsune_p2p_types = { version = "0.3.6", git = "https://github.com/coasys/holochain.git", branch = "0.3.6-coasys" }

scryer-prolog = { version = "0.9.4", git = "https://github.com/coasys/scryer-prolog" }
# scryer-prolog = { path = "../../scryer-prolog", features = ["multi_thread"] }

<<<<<<< HEAD
ad4m-client = { path = "../rust-client", version="0.10.1-rc7" }
=======
ad4m-client = { path = "../rust-client", version="0.10.1-rc8" }
>>>>>>> 7844f6af
reqwest = { version = "0.11.20", features = ["json", "native-tls"] }

rusqlite = { version = "0.29.0", git = "https://github.com/coasys/rusqlite.git", rev = "12ec1330bd4b46411ab9895364da4a3e172d0fbb", features = ["bundled"] }
fake = { version = "2.9.2", features = ["derive"] }
sha2 = "0.10.8"
regex = "1.5.4"
json5 = "0.4"

include_dir = "0.6.0"
rustls = "0.23"
tokio-rustls = "0.26"
rustls-pemfile = "2"

kalosm = { version = "0.3.2", git = "https://github.com/coasys/floneum.git", branch = "coasys-2", features = ["language", "sound"] }
candle-core = "0.8.2"
deflate = "1.0.0"
futures-core = "0.3.30"
futures-util = "0.3.30"
futures-channel = "0.3.30"
rodio = "*"
libc = "0.2"
chat-gpt-lib-rs = { version = "0.5.1", git = "https://github.com/coasys/chat-gpt-lib-rs" }
anyhow = "1.0.95"

[dev-dependencies]
maplit = "1.0.2"
lazy_static = "1.4.0"
itertools = "0.10.1"

[build-dependencies]
fs_extra = "1.3.0"<|MERGE_RESOLUTION|>--- conflicted
+++ resolved
@@ -1,10 +1,6 @@
 [package]
 name = "ad4m-executor"
-<<<<<<< HEAD
-version = "0.10.1-rc7"
-=======
 version = "0.10.1-rc8"
->>>>>>> 7844f6af
 edition = "2021"
 authors = ["Nicolas Luck <nicolas.luck@coasys.org>"]
 description = "Runtime implementation of AD4M as library - https://ad4m.dev"
@@ -96,11 +92,7 @@
 scryer-prolog = { version = "0.9.4", git = "https://github.com/coasys/scryer-prolog" }
 # scryer-prolog = { path = "../../scryer-prolog", features = ["multi_thread"] }
 
-<<<<<<< HEAD
-ad4m-client = { path = "../rust-client", version="0.10.1-rc7" }
-=======
 ad4m-client = { path = "../rust-client", version="0.10.1-rc8" }
->>>>>>> 7844f6af
 reqwest = { version = "0.11.20", features = ["json", "native-tls"] }
 
 rusqlite = { version = "0.29.0", git = "https://github.com/coasys/rusqlite.git", rev = "12ec1330bd4b46411ab9895364da4a3e172d0fbb", features = ["bundled"] }
