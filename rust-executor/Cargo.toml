--- conflicted
+++ resolved
@@ -83,12 +83,8 @@
 scryer-prolog = { version = "0.9.4" }
 # scryer-prolog = { path = "../../scryer-prolog", features = ["multi_thread"] }
 
-<<<<<<< HEAD
-ad4m-client = { path = "../rust-client", version="0.9.1-prerelease" }
+ad4m-client = { path = "../rust-client", version="0.10.0-prerelease" }
 reqwest = { version = "0.11.20", features = ["json", "native-tls"] }
-=======
-ad4m-client = { path = "../rust-client", version="0.10.0-prerelease" }
->>>>>>> 7f9c703b
 
 rusqlite = { version = "0.29.0", features = ["bundled"] }
 fake = { version = "2.9.2", features = ["derive"] }
