--- conflicted
+++ resolved
@@ -63,12 +63,9 @@
 
 holochain = "0.1.3"
 
-<<<<<<< HEAD
 #scryer-prolog = { version = "0.9.1", path = "../../scryer-prolog" }
 scryer-prolog = { version = "0.9.1", git = "https://github.com/coasys/scryer-prolog", rev = "df048a4f42627d891abe4ada24b17b091dc9335a" }
 
 [dev-dependencies]
 maplit = "1.0.2"
-=======
-tracing = "0.1"
->>>>>>> 9968bcbf
+tracing = "0.1"