--- conflicted
+++ resolved
@@ -61,14 +61,10 @@
 
 jsonwebtoken = "8.3.0"
 
-<<<<<<< HEAD
 holochain = { git = "https://github.com/coasys/holochain", branch = "pack-unpack-dna-exports", features = ["test_utils", "default"] }
 holochain_cli_bundle = { git = "https://github.com/coasys/holochain", branch = "pack-unpack-dna-exports" }
 holochain_types = { git = "https://github.com/coasys/holochain", branch = "pack-unpack-dna-exports" }
 holochain_cli_run_local_services = { git = "https://github.com/coasys/holochain", branch = "pack-unpack-dna-exports" }
-=======
-holochain = { version = "0.3.0-beta-dev.13", features = ["test_utils", "default"] }
->>>>>>> f46ca547
 
 scryer-prolog = { version = "0.9.1", git = "https://github.com/coasys/scryer-prolog", branch = "ad4m-compatible" }
 # scryer-prolog = { version = "0.9.1", git = "https://github.com/coasys/scryer-prolog", rev = "ce1c8aac4ccc0a49ce4816c0870634a703b1fc1f" }
