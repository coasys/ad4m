[package]
name = "rust-executor"
<<<<<<< HEAD
version = "0.6.1-alpha.0"
=======
version = "0.7.0-prerelease"
>>>>>>> 763b695b
edition = "2021"
authors = ["Nicolas Luck <nicolas@perspect3vism.org>"]
description = "A command-line interface to AD4M (i.e. the AD4M executor) - https://ad4m.dev"
keywords = ["ad4m", "perspect3vism", "cli"]
license = "CAL-1.0"
homepage = "https://ad4m.dev"
repository = "https://github.com/perspect3vism/ad4m"
documentation = "https://docs.ad4m.dev"
readme = "README.md"

[lib]
name = "rust_executor"
path = "src/lib.rs"

[[bin]]
name = "rust_executor_bin"
path = "src/main.rs"

# See more keys and their definitions at https://doc.rust-lang.org/cargo/reference/manifest.html

[dependencies]
deno_core = "0.218.0"
deno_runtime = "0.128.0"
tokio = { version = "1.25.0", features = ["full"] }
url = "2.3.1"
futures = "0.3.28"
tokio-stream = { version = "0.1.12", features = ["sync"] }
lazy_static = "1.4.0"

chrono = { version = "0.4.30", features = ["serde"] }
env_logger = "0.10.0"
serde_json = "1.0.95"
uuid = "1.3.0"
log = "0.4.19"
serde = "1.0.159"
secp256k1 = { version = "0.27.0", features = ["rand", "serde"] }
crypto_box = "0.8.2"
hex = "0.4.3"
argon2 = { version = "0.5.0", features = ["simple"] }
rand = "0.8.5"
base64 = "0.21.0"
clap = { version = "4.0.8", features = ["derive"] }
fs_extra = "1.3.0"
os_info = "3.7.0"
semver = "1.0.17"
did-key = "0.2.1"
zip = "0.6.4"
multibase = "0.9.1"
multihash = { version = "0.18.0", features = ["sha2"] }
cid = "0.10.1"
once_cell = "1.17.1"
hyper = { version = "1.0.0-rc.4", features = ["full"] }
http-body-util = "0.1.0-rc.3"
hyper-util = { git = "https://github.com/hyperium/hyper-util.git" }
rust-embed="8.0.0"
dirs = "5.0.1"

juniper = { git = "https://github.com/graphql-rust/juniper", features = ["chrono"], rev = "57628de8649be071b04a3fedb45c47add7dc5192" }
juniper_subscriptions = { git = "https://github.com/graphql-rust/juniper", rev = "57628de8649be071b04a3fedb45c47add7dc5192" }
juniper_graphql_transport_ws = { git = "https://github.com/graphql-rust/juniper", rev = "57628de8649be071b04a3fedb45c47add7dc5192" }
juniper_warp = { git = "https://github.com/graphql-rust/juniper", features = ["subscriptions"], rev = "57628de8649be071b04a3fedb45c47add7dc5192" }
warp = "0.3.4"

jsonwebtoken = "8.3.0"

holochain = { version = "0.2.2", features = ["test_utils", "default"] }
holochain_cli_bundle = { version = "0.2.2" }
holochain_types = { version = "0.2.2" }
holochain_cli_run_local_services = { version = "0.2.2" }

scryer-prolog = { version = "0.9.1", git = "https://github.com/coasys/scryer-prolog", rev = "0e90381eee2d455bf34be0209ef29996daf51c65", features = ["multi_thread"] }
# scryer-prolog = { path = "../../scryer-prolog", features = ["multi_thread"] }

[dev-dependencies]
maplit = "1.0.2"<|MERGE_RESOLUTION|>--- conflicted
+++ resolved
@@ -1,10 +1,6 @@
 [package]
 name = "rust-executor"
-<<<<<<< HEAD
-version = "0.6.1-alpha.0"
-=======
 version = "0.7.0-prerelease"
->>>>>>> 763b695b
 edition = "2021"
 authors = ["Nicolas Luck <nicolas@perspect3vism.org>"]
 description = "A command-line interface to AD4M (i.e. the AD4M executor) - https://ad4m.dev"
