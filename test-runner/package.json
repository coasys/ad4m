--- conflicted
+++ resolved
@@ -1,10 +1,6 @@
 {
   "name": "@perspect3vism/ad4m-test",
-<<<<<<< HEAD
-  "version": "0.4.3",
-=======
   "version": "0.5.0",
->>>>>>> 52bb71f3
   "description": "Testing library to test ad4m languages",
   "license": "MIT",
   "bin": "./build/cli.js",
