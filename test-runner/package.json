{
  "name": "@coasys/ad4m-test",
  "description": "Testing library to test ad4m languages",
  "license": "MIT",
  "bin": "./build/cli.js",
  "scripts": {
    "build": "tsc",
    "build:util": "browserify build/client.js --standalone Bundle -p esmify > public/client.js",
    "test-disable": "echo \"Test runner integration tests disabled\"",
    "test-expression": "node build/cli.js --test ./example/expression.test.js --bundle \"example/languages/note-ipfs.js\" --meta '{\"name\":\"note-ipfs\",\"description\":\"IPFS based language for storing data\",\"sourceCodeLink\":\"https://github.com/perspect3vism/note-ipfs\",\"possibleTemplateParams\":[\"uid\",\"name\"]}'",
    "test-link": "node build/cli.js --test ./example/link.test.js --bundle \"example/languages/social-context.js\" --meta '{\"name\":\"social-context\",\"description\":\"Shortform expression for flux application\",\"sourceCodeLink\":\"https://github.com/juntofoundation/ad4m-languages\",\"possibleTemplateParams\":[\"uid\",\"name\"]}'",
    "test-ui": "node build/cli.js --ui --bundle \"example/languages/note-ipfs.js\" --meta '{\"name\":\"note-ipfs\",\"description\":\"Shortform expression for flux application\",\"sourceCodeLink\":\"https://github.com/juntofoundation/ad4m-languages\",\"possibleTemplateParams\":[\"uid\",\"name\"]}'",
    "ad4m-test": "./build/cli.js",
    "postinstall": "node ./scripts/get-builtin-test-langs.js"
  },
  "preferGlobal": true,
  "dependencies": {
    "@apollo/client": "3.7.10",
    "@coasys/ad4m": "*",
    "@types/fs-extra": "^9.0.13",
    "@types/node": "^18.0.0",
    "@types/node-fetch": "^2.6.1",
    "@types/unzipper": "^0.10.5",
    "@types/ws": "8.5.4",
    "@types/yargs": "^17.0.8",
    "appdata-path": "perspect3vism/appdata-path",
    "chalk": "4.1.2",
    "esm": "^3.2.25",
    "esmify": "^2.1.1",
    "express": "4.18.2",
    "find-process": "^1.4.7",
    "fs-extra": "^10.0.1",
    "get-port": "5.1.1",
    "glob": "^7.2.0",
    "graphql": "15.7.2",
    "graphql-ws": "5.12.0",
    "node-fetch": "2",
    "node-wget-js": "^1.0.1",
    "subscriptions-transport-ws": "^0.11.0",
    "tree-kill": "^1.2.2",
    "ts-node": "^10.5.0",
    "typescript": "^4.6.2",
    "unzipper": "^0.10.11",
    "uuid": "^8.3.2",
    "wget-improved": "^3.3.0",
    "ws": "8.13.0",
    "yargs": "^17.3.1"
  },
  "devDependencies": {
    "@types/express": "^4.17.13",
    "@types/uuid": "^8.3.2",
    "browserify": "^17.0.0",
    "@types/glob": "8.1.0"
  },
  "exports": {
    ".": "./build/cli.js",
    "./helpers": "./build/helpers/index.js"
  },
  "repository": {
    "type": "git",
    "url": "git+https://github.com/coasys/ad4m.git"
  },
  "bugs": {
    "url": "https://github.com/coasys/ad4m/issues"
  },
<<<<<<< HEAD
  "version": "0.10.1-rc7"
=======
  "version": "0.10.1-rc8"
>>>>>>> 7844f6af
}<|MERGE_RESOLUTION|>--- conflicted
+++ resolved
@@ -63,9 +63,5 @@
   "bugs": {
     "url": "https://github.com/coasys/ad4m/issues"
   },
-<<<<<<< HEAD
-  "version": "0.10.1-rc7"
-=======
   "version": "0.10.1-rc8"
->>>>>>> 7844f6af
 }