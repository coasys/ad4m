import type { LinkQuery } from '@perspect3vism/ad4m'
import { Expression, LinksAdapter } from '@perspect3vism/ad4m'
import { createLink } from '../testutils/links'
import create from "../core/PerspectivismCore";
import { createMockExpression } from '../testutils/expression'
import PerspectivismCore from '../core/PerspectivismCore'
import fs from 'fs-extra'
import path from 'path'
import { Crypto } from "@peculiar/webcrypto"
//@ts-ignore
global.crypto = new Crypto();

// Patch Reflect to have missing getOwnPropertyDescriptor()
// which should be there in any ES6 runtime but for some reason
// is missing on some machines...
import getOwnPropertyDescriptor from '../shims/getOwnPropertyDescriptor'
Reflect.getOwnPropertyDescriptor = getOwnPropertyDescriptor

const TEST_DIR = `${__dirname}/../test-temp`
const LANG_TO_TEST = "social-context"

jest.setTimeout(35000)
let core: PerspectivismCore|null = null

describe(LANG_TO_TEST, () => {

    beforeAll(async () => {
        if(!fs.existsSync(TEST_DIR)) {
            throw Error("Please ensure that prepare-test is run before running tests!");
        }
        const appDataPath = path.join(TEST_DIR, 'agents', 'linksLangTest')
        if(!fs.existsSync(path.join(TEST_DIR, 'agents')))
            fs.mkdirSync(path.join(TEST_DIR, 'agents'))
        if(!fs.existsSync(appDataPath))
            fs.mkdirSync(appDataPath)
        const ipfsRepoPath = path.join(appDataPath, '.jsipfs')
        core = new create({
            appDataPath,
            appResourcePath: TEST_DIR,
            builtInLangPath: path.join(TEST_DIR, 'languages'),
            builtInLangs: [LANG_TO_TEST],
        })

<<<<<<< HEAD
        await core.initServices({
            agentService: core.agentService,
            hcPortAdmin: 22000,
            hcPortApp: 21337,
=======
        await core.initIPFS({
>>>>>>> 2c172d7f
            ipfsSwarmPort: 24002,
            ipfsRepoPath
        })
        await core.initHolochain({
            hcPortAdmin: 22000,
            hcPortApp: 21337,
        })
        await core.agentService.createNewKeys()
        await core.agentService.save('')
        await core.initControllers()
        await core.initLanguages()
    })

    afterAll(async () => {
        await core!.exit()
        await new Promise((resolve)=>setTimeout(resolve, 1000))
    })

    it('has a linksAdapter', (done) => {
        const langs = core!.languageController.getLanguagesWithLinksAdapter()
        expect(langs.length).toEqual(1)
        expect(langs[0].name).toEqual(LANG_TO_TEST)
        done()
    })

    describe('after adding 5 links', () => {
        let allLinks = [] as Expression[]
        let linkLanguage: LinksAdapter

        beforeAll(async () => {
            const langs = core!.languageController.getLanguagesWithLinksAdapter()
            const maybeLang = await core!.languageController.getLinksAdapter(langs[0])
            if(!maybeLang) throw "Couldn't get linksAdapter of test language"
            else linkLanguage = maybeLang

            const did = "did:test:link-author"
            for(let i=0; i<5; i++) {
                const link = createLink()
                if(i%2 === 0) {
                    link.source = 'root'
                }

                const linkExpression = createMockExpression(did, link)
                allLinks.push(linkExpression)
                await linkLanguage.addLink(linkExpression)
            }
        })


        it('can get a link by source', async () => {
            const addedLink = allLinks[1]
            const source = addedLink.data['source']
            const result = await linkLanguage.getLinks({source} as LinkQuery)
            expect(result.length).toEqual(1)
            expect(result[0]).toEqual(addedLink)
        })


        it('can get a link by predicate', async () => {
            const addedLink = allLinks[0]
            const predicate = addedLink.data['predicate']
            const result = await linkLanguage.getLinks({predicate} as LinkQuery)
            expect(result.length).toEqual(1)
            expect(result[0]).toEqual(addedLink)
        })

        it('can get a link by target', async () => {
            const addedLink = allLinks[0]
            const target = addedLink.data['target']
            const result = await linkLanguage.getLinks({target} as LinkQuery)
            expect(result.length).toEqual(1)
            expect(result[0]).toEqual(addedLink)
        })

        it('can get multiple links by source', async () => {
            const result = await linkLanguage.getLinks({source: 'root'} as LinkQuery)
            expect(result.length).toEqual(3)
        })

        it('can get all links', async () => {
            const result = await linkLanguage.getLinks({} as LinkQuery)
            expect(result.length).toEqual(5)

            for(let i=0; i<5; i++) {
                expect(result).toEqual(
                    expect.arrayContaining(
                        [expect.objectContaining(allLinks[i])]
                    )
                )
            }
        })
    })
})







<|MERGE_RESOLUTION|>--- conflicted
+++ resolved
@@ -41,14 +41,7 @@
             builtInLangs: [LANG_TO_TEST],
         })
 
-<<<<<<< HEAD
-        await core.initServices({
-            agentService: core.agentService,
-            hcPortAdmin: 22000,
-            hcPortApp: 21337,
-=======
         await core.initIPFS({
->>>>>>> 2c172d7f
             ipfsSwarmPort: 24002,
             ipfsRepoPath
         })
