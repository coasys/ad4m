import fs from "fs-extra";
import path from "path";
//@ts-ignore
import swipl from 'swipl-stdio'
//@ts-ignore
import tmp from 'tmp'
<<<<<<< HEAD
import { MainConfig } from "./Config";
=======
import { resourcePath, swiplPath, swiplHomePath } from "./Config";
>>>>>>> ec21d95c

export default class PrologInstance {
    #engine
    #config?: MainConfig;

<<<<<<< HEAD
    constructor(config: MainConfig) {
        this.#config = config;
        this.#engine = new swipl.Engine(path.join(config.resourcePath, "swipl"))
=======
    constructor() {
        this.#engine = new swipl.Engine(
            swiplPath ? swiplPath : path.join(resourcePath, "swipl"),
            swiplHomePath
        )
>>>>>>> ec21d95c
    }

    async query(input: string) {
        const query = await this.#engine.createQuery(input);
        let allMatches = []
        try {
            let ret = null;
            while (ret = await query.next()) {
                allMatches.push(ret)
            }
        } finally {
            await query.close()
        }

        if(JSON.stringify(allMatches) === JSON.stringify([{}]))
            return true
        if(JSON.stringify(allMatches) === JSON.stringify([]))
            return false

        return allMatches
    }

    async call(query: string) {
        return await this.#engine.call(query)
    };

    async consult(program: string) {
        const tmpobj = tmp.fileSync()
        //@ts-ignore
        fs.writeFileSync(tmpobj.name, program);
        const result = await this.call(`consult('${tmpobj.name}').`)
        tmpobj.removeCallback()
        return result
    }

    close() {
        this.#engine.close()
    }
}<|MERGE_RESOLUTION|>--- conflicted
+++ resolved
@@ -4,27 +4,18 @@
 import swipl from 'swipl-stdio'
 //@ts-ignore
 import tmp from 'tmp'
-<<<<<<< HEAD
 import { MainConfig } from "./Config";
-=======
-import { resourcePath, swiplPath, swiplHomePath } from "./Config";
->>>>>>> ec21d95c
 
 export default class PrologInstance {
     #engine
     #config?: MainConfig;
 
-<<<<<<< HEAD
     constructor(config: MainConfig) {
         this.#config = config;
-        this.#engine = new swipl.Engine(path.join(config.resourcePath, "swipl"))
-=======
-    constructor() {
         this.#engine = new swipl.Engine(
-            swiplPath ? swiplPath : path.join(resourcePath, "swipl"),
-            swiplHomePath
+            this.#config.swiplPath ? this.#config.swiplPath : path.join(this.#config.resourcePath, "swipl"),
+            this.#config.swiplHomePath
         )
->>>>>>> ec21d95c
     }
 
     async query(input: string) {
