import * as Config from './Config'
import * as Db from './db'
import type { PerspectivismDb } from './db'
import HolochainService from 'language-context/lib/Holochain/HolochainService'
import * as IPFS from './storage-services/IPFS'
import AgentService from './agent/AgentService'
import PerspectivesController from './PerspectivesController'
import LanguageController from './LanguageController'
import type LanguageRef from '@perspect3vism/ad4m/LanguageRef'
import * as GraphQL from './graphQL-interface/GraphQL'
import * as DIDs from './agent/DIDs'
import type { DIDResolver } from './agent/DIDs'
import Signatures from './agent/Signatures'
import SharedPerspective from '@perspect3vism/ad4m/SharedPerspective'
import type { SharingType } from '@perspect3vism/ad4m/SharedPerspective'
import LanguageFactory from './LanguageFactory'
<<<<<<< HEAD
import type { PublicSharing } from '@perspect3vism/ad4m/Language'
import type Address from "@perspect3vism/ad4m/Address"
import { SIGNAL } from './graphQL-interface/PubSub'
=======
import type { PublicSharing } from 'ad4m/Language'
import type Address from "ad4m/Address"
import * as PubSub from './graphQL-interface/PubSub'
>>>>>>> ec9e1afa

export default class PerspectivismCore {
    #holochain: HolochainService
    #IPFS: any

    #agentService: AgentService
    #db: PerspectivismDb
    #didResolver: DIDResolver
    #signatures: Signatures

    #perspectivesController: PerspectivesController
    #languageController: LanguageController

    #languageFactory: LanguageFactory

    constructor(appDataPath, resourcePath) {
        Config.init(appDataPath, resourcePath)

        this.#agentService = new AgentService(Config.rootConfigPath)
        this.#agentService.load()
        this.#db = Db.init(Config.dataPath)
        this.#didResolver = DIDs.init(Config.dataPath)
        this.#signatures = new Signatures(this.#didResolver)
    }

    get agentService(): AgentService {
        return this.#agentService
    }

    get perspectivesController(): PerspectivesController {
        return this.#perspectivesController
    }

    get languageController(): LanguageController {
        return this.#languageController
    }

    exit() {
        this.#IPFS.stop();
        this.#holochain.stop();
    }

    async startGraphQLServer() {
        const { url, subscriptionsUrl } = await GraphQL.startServer(this)
        console.log(`🚀  GraphQL Server ready at ${url}`)
        console.log(`🚀  GraphQL subscriptions ready at ${subscriptionsUrl}`)
    }

    async initServices() {
        console.log("Init HolochainService with sandbox path:", Config.holochainDataPath, "config path:", Config.holochainConfigPath, "resource path:", Config.resourcePath)
        this.#holochain = new HolochainService(Config.holochainDataPath, Config.holochainConfigPath, Config.resourcePath)
        this.#IPFS = await IPFS.init()
    }

    async waitForAgent(): Promise<void> {
        return this.#agentService.ready
    }
    
    languageSignal(signal: any) {
        //@ts-ignore
        console.log("PerspectivismCore.languageSignal: Got signal", signal, "from language", this.language);
        //NOTE (optimization): worth considering if its worth keeping around pubsub in this or if we should just get a new pubsub here
        //@ts-ignore
        this.pubsub.publish(PubSub.SIGNAL, { signal: signal.toString(), language: this.language });
    }

    async initControllers() {
        this.#languageController = new LanguageController({
            agent: this.#agentService,
            IPFS: this.#IPFS,
            signatures: this.#signatures,
            ad4mSignal: this.languageSignal
        }, this.#holochain)

        await this.#languageController.loadLanguages()

        this.#perspectivesController = new PerspectivesController(Config.rootConfigPath, {
            db: this.#db,
            agentService: this.agentService,
            languageController: this.#languageController
        })

        this.#languageFactory = new LanguageFactory(this.#agentService, this.#languageController.getLanguageLanguage(), this.#languageController.getEncrypedLanguageLanguage(), this.#holochain)
    }

    async publishPerspective(uuid: string, name: string, description: string, sharingType: SharingType, 
        encrypt: Boolean, passphrase: string, requiredExpressionLanguages: Address[], allowedExpressionLanguages: Address[]): Promise<SharedPerspective> {
        // We only work on the PerspectiveID object.
        // On PerspectiveController.update() below, the instance will get updated as well, but we don't need the
        // instance object here
        const perspectiveID = this.#perspectivesController.perspective(uuid).plain()

        const sharedPerspective = new SharedPerspective(name, description, sharingType)
        // Create LinkLanguage
        const linkLanguageRef = await this.#languageFactory.createLinkLanguageForSharedPerspective(sharedPerspective, encrypt, passphrase)
        sharedPerspective.linkLanguages = [linkLanguageRef]
        sharedPerspective.allowedExpressionLanguages = allowedExpressionLanguages
        sharedPerspective.requiredExpressionLanguages = requiredExpressionLanguages
        if (encrypt) {
            await this.#languageController.installEncryptedLanguage(linkLanguageRef.address, null, passphrase)
            let installs = allowedExpressionLanguages.concat(requiredExpressionLanguages);
            installs = Array.from(new Set(installs));
            console.log("\x1b[32m", "PerspectivismCore.publishPerspective: Attempting to install expression languages", installs);
            installs.forEach(language => this.#languageController.installEncryptedLanguage(language, null, passphrase))
        } else {
            await this.#languageController.installLanguage(linkLanguageRef.address)
            let installs = allowedExpressionLanguages.concat(requiredExpressionLanguages);
            installs = Array.from(new Set(installs));
            console.log("\x1b[32m", "PerspectivismCore.publishPerspective: Attempting to install expression languages", installs);
            installs.forEach(language => this.#languageController.installLanguage(language, null))
        }

        // Create SharedPerspective
        const perspectiveAddress = await (this.languageController.getPerspectiveLanguage().expressionAdapter.putAdapter as PublicSharing).createPublic(sharedPerspective)
        const perspectiveUrl = `perspective://${perspectiveAddress}`

        //Add shared perspective to original perpspective and then update controller
        perspectiveID.sharedPerspective = sharedPerspective
        perspectiveID.sharedURL = perspectiveUrl
        this.#perspectivesController.update(perspectiveID)
        return sharedPerspective
    }

    createUniqueHolochainExpressionLanguageFromTemplate(languagePath: string, dnaNick: string, encrypt: Boolean, passphrase: string): Promise<LanguageRef> {
        return this.#languageFactory.createUniqueHolochainExpressionLanguageFromTemplate(languagePath, dnaNick, encrypt, passphrase)
    }

    async pubKeyForLanguage(lang: string): Promise<Buffer> {
        return await this.#holochain.pubKeyForLanguage(lang)
    }
}

export function create(appDataPath, resourcePath): PerspectivismCore {
    return new PerspectivismCore(appDataPath, resourcePath)
}<|MERGE_RESOLUTION|>--- conflicted
+++ resolved
@@ -14,15 +14,9 @@
 import SharedPerspective from '@perspect3vism/ad4m/SharedPerspective'
 import type { SharingType } from '@perspect3vism/ad4m/SharedPerspective'
 import LanguageFactory from './LanguageFactory'
-<<<<<<< HEAD
 import type { PublicSharing } from '@perspect3vism/ad4m/Language'
 import type Address from "@perspect3vism/ad4m/Address"
-import { SIGNAL } from './graphQL-interface/PubSub'
-=======
-import type { PublicSharing } from 'ad4m/Language'
-import type Address from "ad4m/Address"
 import * as PubSub from './graphQL-interface/PubSub'
->>>>>>> ec9e1afa
 
 export default class PerspectivismCore {
     #holochain: HolochainService
