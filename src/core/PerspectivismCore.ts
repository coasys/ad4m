--- conflicted
+++ resolved
@@ -148,12 +148,7 @@
             throw Error(`Could not find neighbourhood with URL ${url}`);
         };
         // console.log("Core.installNeighbourhood: Got neighbourhood", neighbourHoodExp);
-<<<<<<< HEAD
-        //@ts-ignore
         let neighbourhood: Neighbourhood = neighbourHoodExp.data!;
-=======
-        let neighbourhood: Neighbourhood = neighbourHoodExp.data;
->>>>>>> be5d29c1
         
         return this.#perspectivesController!.add("", url, neighbourhood);        
     }
