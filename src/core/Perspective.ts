import { Agent, Expression, Neighbourhood, LinkExpression, LinkExpressionInput, LinkInput, LanguageRef, PerspectiveHandle, Literal, PerspectiveDiff, parseExprUrl, Perspective as Ad4mPerspective } from "@perspect3vism/ad4m"
import { Link, linkEqual, LinkQuery } from "@perspect3vism/ad4m";
import { SHA3 } from "sha3";
import type AgentService from "./agent/AgentService";
import type LanguageController from "./LanguageController";
import * as PubSub from './graphQL-interface/PubSub'
import type PerspectiveContext from "./PerspectiveContext"
import PrologInstance from "./PrologInstance";
import { Mutex } from 'async-mutex'

export default class Perspective {
    name?: string;
    uuid?: string;
    author?: Agent;
    timestamp?: string;
    neighbourhood?: Neighbourhood;
    sharedUrl?: string;

    #db: any;
    #agent: AgentService;
    #languageController?: LanguageController
    #pubsub: any

    #prologEngine: PrologInstance|null
    #prologNeedsRebuild: boolean
    #prologMutex: Mutex

    constructor(id: PerspectiveHandle, context: PerspectiveContext, neighbourhood?: Neighbourhood) {
        this.updateFromId(id)
        if (neighbourhood) this.neighbourhood = neighbourhood;

        this.#db = context.db
        this.#agent = context.agentService!
        this.#languageController = context.languageController!

        this.#pubsub = PubSub.get()
        this.#prologEngine = null
        this.#prologNeedsRebuild = true

        this.#pubsub.subscribe(PubSub.LINK_ADDED_TOPIC, (perspective: PerspectiveHandle) => {
            if (perspective.uuid == this.uuid) {
                this.#prologNeedsRebuild = true
            }
        })

        this.#pubsub.subscribe(PubSub.LINK_REMOVED_TOPIC, (perspective: PerspectiveHandle) => {
            if (perspective.uuid == this.uuid) {
                this.#prologNeedsRebuild = true
            }
        })

        const that = this

        process.on("SIGINT", function () {
            that.#prologEngine?.close()
        });

        this.callLinksAdapter("pull").then((remoteLinks) => {
            this.populateLocalLinks(remoteLinks.additions, remoteLinks.removals);
        });

        this.#prologMutex = new Mutex()
    }

    plain(): PerspectiveHandle {
        const { name, uuid, author, timestamp, sharedUrl, neighbourhood } = this
        return JSON.parse(JSON.stringify({
            name, uuid, author, timestamp, sharedUrl, neighbourhood
        }))
    }

    updateFromId(id: PerspectiveHandle) {
        if(id.name) this.name = id.name
        if(id.uuid) this.uuid = id.uuid
        if(id.sharedUrl) this.sharedUrl = id.sharedUrl
        if(id.neighbourhood) this.neighbourhood = id.neighbourhood
    }

    linkToExpression(link: Link): Expression {
        return this.#agent.createSignedExpression(link)
    }

    ensureLinkExpression(maybeLink: any): Expression {
        if(maybeLink.author && maybeLink.timestamp && maybeLink.data) {
            return maybeLink as LinkExpression
        }

        if(maybeLink.target) {
            return this.linkToExpression(maybeLink)
        }

        throw new Error("Object is neither Link nor Expression: " + JSON.stringify(maybeLink))
    }

    private renderLinksAdapter(): Promise<Ad4mPerspective> {
        if(!this.neighbourhood || !this.neighbourhood.linkLanguage) {
            //console.warn("Perspective.callLinksAdapter: Did not find neighbourhood or linkLanguage for neighbourhood on perspective, returning empty array")
            return Promise.resolve(new Ad4mPerspective([]))
        } 
        return new Promise(async (resolve, reject) => {
            setTimeout(() => reject(Error("LinkLanguage took to long to respond, timeout at 20000ms")), 20000)
            try {
                const address = this.neighbourhood!.linkLanguage;
                const linksAdapter = await this.#languageController!.getLinksAdapter({address} as LanguageRef);
                if(linksAdapter) {
                    //console.debug(`Calling linksAdapter.${functionName}(${JSON.stringify(args)})`)
                    const result = await linksAdapter.render();
                    //console.debug("Got result:", result)
                    resolve(result)
                } else {
                    console.error("LinksSharingLanguage", address, "set in perspective '"+this.name+"' not installed!")
                    // TODO: request install
                    resolve(new Ad4mPerspective([]))
                }
            } catch(e) {
                console.error("Error while trying to call links adapter:", e)
                reject(e)
            }
        })
    }

    //@ts-ignore
    private callLinksAdapter(functionName: string, ...args): Promise<PerspectiveDiff> {
        if(!this.neighbourhood || !this.neighbourhood.linkLanguage) {
            //console.warn("Perspective.callLinksAdapter: Did not find neighbourhood or linkLanguage for neighbourhood on perspective, returning empty array")
            return Promise.resolve({
                additions: [],
                removals: []
            })
        }

        return new Promise(async (resolve, reject) => {
            setTimeout(() => reject(Error("LinkLanguage took to long to respond, timeout at 20000ms")), 20000)
            try {
                const address = this.neighbourhood!.linkLanguage;
                const linksAdapter = await this.#languageController!.getLinksAdapter({address} as LanguageRef);
                if(linksAdapter) {
                    // console.debug(`Calling linksAdapter.${functionName}(${JSON.stringify(args)})`)
                    //@ts-ignore
                    const result = await linksAdapter[functionName](...args)
                    //console.debug("Got result:", result)
                    resolve(result)
                } else {
                    console.error("LinksSharingLanguage", address, "set in perspective '"+this.name+"' not installed!")
                    // TODO: request install
                    resolve({
                        additions: [],
                        removals: []
                    })
                }
            } catch(e) {
                console.error("Error while trying to call links adapter:", e)
                reject(e)
            }
        })
    }

    async syncWithSharingAdapter() {
        //@ts-ignore
        const localLinks = this.#db.getAllLinks(this.uuid).map(l => l.link)
        const remoteLinks = await this.renderLinksAdapter()
        const includes = (link: LinkExpression, list: LinkExpression[]) => {
            return undefined !== list.find(e =>
                JSON.stringify(e.author) === JSON.stringify(link.author) &&
                e.timestamp === link.timestamp &&
                e.source === link.data.source &&
                e.target === link.data.target &&
                e.predicate === link.data.predicate
                )
        }
        let linksToCommit = [];
        for(const l of localLinks) {
            if(!includes(l, remoteLinks.links)) {
                linksToCommit.push(l);
            }
        }
        if (linksToCommit.length > 0) {
            await this.callLinksAdapter("commit", {additions: linksToCommit, removals: []})
        }

        for(const l of remoteLinks.links) {
            if(!includes(l, localLinks)) {
                this.addLocalLink(l);
            }
        }
    }
    
    addLocalLink(linkExpression: LinkExpression) {
        const hash = new SHA3(256);
        hash.update(JSON.stringify(linkExpression));
        const addr = hash.digest('hex');

        let link = linkExpression.data as Link

        this.#db.storeLink(this.uuid, linkExpression, addr)
        this.#db.attachSource(this.uuid, link.source, addr)
        this.#db.attachTarget(this.uuid, link.target, addr)
    }

    removeLocalLink(linkExpression: LinkExpression) {
        let foundLink = this.findLink(linkExpression);
        if (foundLink) {
            let link = linkExpression.data as Link
            this.#db.removeSource(this.uuid, link.source, foundLink!)
            this.#db.removeTarget(this.uuid, link.target, foundLink!)
            this.#db.remove(this.#db.allLinksKey(this.uuid), foundLink!)
        }
    }

    async addLink(link: LinkInput | LinkExpressionInput): Promise<LinkExpression> {
        const linkExpression = this.ensureLinkExpression(link)
        this.callLinksAdapter('commit', {
            additions: [linkExpression],
            removals: []
        } as PerspectiveDiff)

        this.addLocalLink(linkExpression)
        await this.addLinkToProlog(linkExpression)
        this.#pubsub.publish(PubSub.LINK_ADDED_TOPIC, {
            perspective: this.plain(),
            link: linkExpression
        })

        return linkExpression
    }

    private findLink(linkToFind: LinkExpressionInput): string | undefined {
        const allLinks = this.#db.getAllLinks(this.uuid)
        for(const {name, link} of allLinks) {
            if(linkEqual(linkToFind, link)) {
                return name
            }
        }
    }

    async updateLink(oldLink: LinkExpressionInput, newLink: LinkInput) {
        //console.debug("LINK REPO: updating link:", oldLink, newLink)
        const addr = this.findLink(oldLink)
        if (!addr) {
            throw new Error(`Link not found in perspective "${this.plain()}": ${JSON.stringify(oldLink)}`)
        }
        //console.debug("hash:", addr)

        const newLinkExpression = this.ensureLinkExpression(newLink)

        const _old = oldLink.data as Link

        this.#db.updateLink(this.uuid, newLinkExpression, addr)
        if(_old.source !== newLink.source){
            this.#db.removeSource(this.uuid, _old.source, addr)
            this.#db.attachSource(this.uuid, newLink.source, addr)
        }
        if(_old.target !== newLink.target){
            this.#db.removeTarget(this.uuid, _old.target, addr)
            this.#db.attachTarget(this.uuid, newLink.target, addr)
        }

        await this.removeLinkFromProlog(oldLink)
        await this.addLinkToProlog(newLinkExpression);
        this.callLinksAdapter('commit', {
            additions: [newLinkExpression],
            removals: [oldLink]
        } as PerspectiveDiff)
        this.#pubsub.publish(PubSub.LINK_ADDED_TOPIC, {
            perspective: this.plain(),
            link: newLinkExpression
        })
        this.#pubsub.publish(PubSub.LINK_REMOVED_TOPIC, {
            perspective: this.plain(),
            link: oldLink
        })

        return newLinkExpression
    }

    async removeLink(linkExpression: LinkExpressionInput) {
        this.removeLocalLink(linkExpression);
        await this.removeLinkFromProlog(linkExpression);
        this.callLinksAdapter('commit',  {
            additions: [],
            removals: [linkExpression]
        } as PerspectiveDiff)
        this.#pubsub.publish(PubSub.LINK_REMOVED_TOPIC, {
            perspective: this.plain(),
            link: linkExpression
        })
    }

    private getLinksLocal(query: LinkQuery): LinkExpression[] {
        // console.debug("getLinks 1")
        if(!query || !query.source && !query.predicate && !query.target) {
            //@ts-ignore
            return this.#db.getAllLinks(this.uuid).map(e => e.link)
        }

        // console.debug("getLinks 2")

        const reverse = query.fromDate! >= query.untilDate!;

        function fromDateFilter(link: LinkExpression) {
            if (reverse) {
                return new Date(link.timestamp) <= query.fromDate!
            } else {
                return new Date(link.timestamp) >= query.fromDate!
            }
        }

        function untilDateFilter(link: LinkExpression) {
            if (reverse) {
                return new Date(link.timestamp) >= query.untilDate!
            } else {
                return new Date(link.timestamp) <= query.untilDate!
            }
        }

        function limitFilter(results: LinkExpression[]) {
            if (query.limit) {
                const startLimit = reverse ? results.length - query.limit : 0;
                const endLimit = reverse ? (results.length - query.limit) + query.limit : query.limit;
                return results.slice(startLimit, endLimit)
            }

            return results;
        }

        if(query.source) {
            // console.debug("query.source", query.source)
            //@ts-ignore
            let result = this.#db.getLinksBySource(this.uuid, query.source).map(e => e.link)
            // @ts-ignore
            if(query.target) result = result.filter(l => l.data.target === query.target)
            // @ts-ignore
            if(query.predicate) result = result.filter(l => l.data.predicate === query.predicate)
            //@ts-ignore
            if (query.fromDate) result = result.filter(fromDateFilter)
            // @ts-ignore
            if (query.untilDate) result = result.filter(untilDateFilter)
            // console.debug("result", result)
            result = limitFilter(result);
            return result
        }

        // console.debug("getLinks 3")

        if(query.target) {
            //@ts-ignore
            let result = this.#db.getLinksByTarget(this.uuid, query.target).map(e => e.link)
            // @ts-ignore
            if(query.predicate) result = result.filter(l => l.data.predicate === query.predicate)
            //@ts-ignore
            if (query.fromDate) result = result.filter(fromDateFilter)
            //@ts-ignore
            if (query.untilDate) result = result.filter(untilDateFilter)
            result = limitFilter(result);
            return result
        }

        // console.debug("getLinks 4")

        //@ts-ignore
        let result = this.#db.getAllLinks(this.uuid).map(e => e.link).filter(link => link.data.predicate === query.predicate)
        if (query.limit) result = result.slice(0, query.limit)
        return result
    }

    async populateLocalLinks(additions: LinkExpression[], removals: LinkExpression[]) {
        if (additions) {
            additions.forEach((link) => {
                this.addLocalLink(link)
            })
        }

        if (removals) {
            removals.forEach((link) => {
                this.removeLocalLink(link);
            })
        }
    }

    async getLinks(query: LinkQuery): Promise<LinkExpression[]> {
        const remoteLinks = await this.callLinksAdapter('pull')
        this.populateLocalLinks(remoteLinks.additions, remoteLinks.removals);
        
        // console.debug("getLinks local...")
        const links = await this.getLinksLocal(query)
        
        const reverse = query.fromDate! >= query.untilDate!;

        let values = Object.values(links).sort((a, b) => {
            return new Date(a.timestamp).getTime() - new Date(b.timestamp).getTime();
        });

        
        if (query.limit) {
            const startLimit = reverse ? values.length - query.limit : 0;
            const endLimit = reverse ? (values.length - query.limit) + query.limit : query.limit;
            values = values.slice(startLimit, endLimit)
        }

        return values;
    }

    linkFact(l: LinkExpression): string {
        return `triple("${l.data.source}", "${l.data.predicate}", "${l.data.target}").`
    }

    async nodeFacts(allLinks: LinkExpression[]): Promise<string[]> {
        //-------------------
        // languageAddress/2
        // languageName/2
        // expressionAddress/2
        //-------------------
        let langAddrs = []
        let langNames = []
        let exprAddrs = []

        let nodes = new Set<string>()
        for(let link of allLinks) {
            nodes.add(link.data.source)
            nodes.add(link.data.predicate)
            nodes.add(link.data.target)
        }

        for(let node of nodes) {
            //node.replace('\n', '\n\c')
            try {
                let ref = parseExprUrl(node)
                let lang
                if(!ref.language.name)
                    lang = await this.#languageController?.languageByRef(ref.language)
                else 
                    lang = ref.language

                langAddrs.push(`languageAddress("${node}", "${ref.language.address}").`)
                langNames.push(`languageName("${node}", "${lang!.name}").`)
                exprAddrs.push(`expressionAddress("${node}", "${ref.expression}").`)
            } catch(e) {
                console.debug("While creating expressionLanguageFacts:", e)
            }
        }

        return [...langAddrs, ...langNames, ...exprAddrs]
    }

    async addLinkToProlog(link: LinkExpression) {
        this.#prologNeedsRebuild = true
        return
        if(this.isSDNALink(link)) {
            this.#prologNeedsRebuild = true
        } else {
            let lines = [this.linkFact(link), ...await this.nodeFacts([link])]
            await this.#prologEngine?.consult(lines.join('\n'))
        }
    }

    async removeLinkFromProlog(link: LinkExpression) {
        this.#prologNeedsRebuild = true
        return
        if(this.isSDNALink(link)) {
            this.#prologNeedsRebuild = true
        } else {
            const fact = this.linkFact(link)
            const factWithoutDot = fact.substring(0, fact.length-1)
            await this.#prologEngine?.consult(`retract(${factWithoutDot}).`)
        }
    }

    isSDNALink(link: LinkExpression): boolean {
        return link.source == 'self' && link.predicate == 'ad4m://has_zome'
    }

    async initEngineFacts(): Promise<string> {
        let lines = []

        const allLinks = await this.getLinks(new LinkQuery({}))
        //-------------------
        // triple/3
        //-------------------
        lines.push(":- discontiguous triple/3.")            
        lines = allLinks.map(this.linkFact)

        //-------------------
        // reachable/2
        //-------------------
        lines.push("reachable(A,B) :- triple(A,_,B).")
        lines.push("reachable(A,B) :- triple(A,_,X), reachable(X,B).")

        //-------------------
        // hiddenExpression/1
        //-------------------
        lines.push(":- discontiguous hiddenExpression/1.")            



        lines = [...lines, ...await this.nodeFacts(allLinks)]

        //-------------------
        // Social DNA zomes
        //-------------------

        for(let linkExpression of allLinks) {
            let link = linkExpression.data
            if(this.isSDNALink(link)) {
                let code = Literal.fromUrl(link.target).get()
                lines.push(code)
            }
        }

        const factsCode = lines.join('\n')
        console.debug(factsCode)
        return factsCode
    }

    async spawnPrologEngine(): Promise<any> {
        if(this.#prologEngine) {
            await this.#prologEngine.close()
            this.#prologEngine = null
        }

        let error
        const prolog = new PrologInstance()

        try {
            const facts = await this.initEngineFacts()
            await prolog.consult(facts)
        } catch(e) {
            error = e
            prolog.close()
        } 

        if(error) throw error
        this.#prologEngine = prolog
    }

    async prologQuery(query: string): Promise<any> {
        await this.callLinksAdapter("pull");
<<<<<<< HEAD
        if(!this.#prologEngine) {
            await this.spawnPrologEngine()
            this.#prologNeedsRebuild = false
        }
        if(this.#prologNeedsRebuild) {
            const facts = await this.initEngineFacts()
            await this.#prologEngine!.consult(facts)
            this.#prologNeedsRebuild = false
        }
            
=======
        await this.#prologMutex.runExclusive(async () => {
            if(!this.#prologEngine || this.#prologNeedsRebuild) {
                this.#prologNeedsRebuild = false
                await this.spawnPrologEngine()
            }
        })
        
>>>>>>> c4b6fe84
        return await this.#prologEngine!.query(query)
    }

    closePrologEngine() {
        if(this.#prologEngine)
            this.#prologEngine.close()
    }
}<|MERGE_RESOLUTION|>--- conflicted
+++ resolved
@@ -534,26 +534,18 @@
 
     async prologQuery(query: string): Promise<any> {
         await this.callLinksAdapter("pull");
-<<<<<<< HEAD
-        if(!this.#prologEngine) {
-            await this.spawnPrologEngine()
-            this.#prologNeedsRebuild = false
-        }
-        if(this.#prologNeedsRebuild) {
-            const facts = await this.initEngineFacts()
-            await this.#prologEngine!.consult(facts)
-            this.#prologNeedsRebuild = false
-        }
-            
-=======
         await this.#prologMutex.runExclusive(async () => {
-            if(!this.#prologEngine || this.#prologNeedsRebuild) {
+            if(!this.#prologEngine) {
+                await this.spawnPrologEngine()
                 this.#prologNeedsRebuild = false
-                await this.spawnPrologEngine()
+            }
+            if(this.#prologNeedsRebuild) {
+                const facts = await this.initEngineFacts()
+                await this.#prologEngine!.consult(facts)
+                this.#prologNeedsRebuild = false
             }
         })
         
->>>>>>> c4b6fe84
         return await this.#prologEngine!.query(query)
     }
 
