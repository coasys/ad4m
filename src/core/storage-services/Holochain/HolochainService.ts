--- conflicted
+++ resolved
@@ -29,11 +29,7 @@
     #conductorConfigPath: string
     signalCallbacks: Map<string, [AppSignalCb, string]>;
 
-<<<<<<< HEAD
-    constructor(conductorPath, dataPath, resourcePath, adminPort?, appPort?) {
-=======
-    constructor(conductorPath: string, dataPath: string, resourcePath: string) {
->>>>>>> be5d29c1
+    constructor(conductorPath: string, dataPath: string, resourcePath: string, adminPort?: number, appPort?: number) {
         this.#didResolveError = false;
 
         console.log("HolochainService: Creating low-db instance for holochain-serivce");
