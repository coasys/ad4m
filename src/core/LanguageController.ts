--- conflicted
+++ resolved
@@ -119,7 +119,6 @@
     async loadInstalledLanguages() {
         const files = fs.readdirSync(Config.languagesPath)
         return Promise.all(files.map(async file => {
-<<<<<<< HEAD
             //Ensure we do not loaded previously loaded system languages again
             if (!Config.systemLanguages.find((lang) => lang === file) && !Config.preloadLanguages.find((lang) => lang === file)) {
                 const bundlePath = path.join(Config.languagesPath, file, 'bundle.js')
@@ -127,29 +126,18 @@
                     try {
                         await this.loadLanguage(bundlePath)
                     } catch(e) {
-                        console.error("LanguageController.loadInstalledLanguages()=========================")
-                        console.error("LanguageController.loadInstalledLanguages(): COULDN'T LOAD LANGUAGE:", bundlePath)
+                        let errMsg = `LanguageController.loadInstalledLanguages(): COULDN'T LOAD LANGUAGE: ${bundlePath}`
+                        console.error(errMsg)
                         console.error(e)
-                        console.error("LanguageController.loadInstalledLanguages()=========================")
+                        this.pubSub.publish(
+                            PubSub.EXCEPTION_OCCURRED_TOPIC,
+                            {
+                                title: "Failed to load installed language",
+                                message: errMsg,
+                                type: ExceptionType.LanguageIsNotLoaded
+                            } as ExceptionInfo
+                        );
                     }
-=======
-            const bundlePath = path.join(Config.languagesPath, file, 'bundle.js')
-            if(fs.existsSync(bundlePath)) {
-                try {
-                    await this.loadLanguage(bundlePath)
-                } catch(e) {
-                    let errMsg = `LanguageController.loadInstalledLanguages(): COULDN'T LOAD LANGUAGE: ${bundlePath}`
-                    console.error(errMsg)
-                    console.error(e)
-                    this.pubSub.publish(
-                        PubSub.EXCEPTION_OCCURRED_TOPIC,
-                        {
-                            title: "Failed to load installed language",
-                            message: errMsg,
-                            type: ExceptionType.LanguageIsNotLoaded
-                        } as ExceptionInfo
-                    );
->>>>>>> 5e96be4b
                 }
             }
         }))
@@ -289,7 +277,6 @@
         console.log("LanguageController: INSTALLING NEW LANGUAGE:", languageMeta.data)
         let bundlePath = path.join(path.join(Config.languagesPath, address), "bundle.js");
         let source;
-<<<<<<< HEAD
         let hash;
         //Check if the bundle file already exists to avoid refetching
         if (!fs.existsSync(bundlePath)) {
@@ -325,47 +312,6 @@
         //TODO: potential for unnecassary write to happen here if meta / source is already present at languages paths
         const {languagePath, sourcePath} = await this.saveLanguageBundle(source, languageMeta, hash);
         console.log(new Date(), "LanguageController.installLanguage: installed language");
-=======
-        try {
-            source = await this.getLanguageSource(address);
-        } catch (e) {
-            throw Error(`Error getting language source from language language, language adapter: ${e}`)
-        }
-        if(!source){
-            console.error("LanguageController.installLanguage: COULDN'T GET SOURCE OF LANGUAGE TO INSTALL!")
-            console.error("LanguageController.installLanguage: Address:", address)
-            console.error("LanguageController.installLanguage:", languageMeta)
-            throw Error(`Could not find language source for language with address: ${address}`)
-        }
-        const hash = await this.ipfsHash(source)
-        if(hash === 'asdf') {
-            console.error("LanguageController.installLanguage: COULDN'T VERIFY HASH OF LANGUAGE!")
-            console.error("LanguageController.installLanguage: Address:", address)
-            console.error("LanguageController.installLanguage: Computed hash:", hash)
-            console.error("LanguageController.installLanguage: =================================")
-            console.error("LanguageController.installLanguage: LANGUAGE WILL BE IGNORED")
-            console.error("LanguageController.installLanguage: =================================")
-            console.error("LanguageController.installLanguage:", languageMeta)
-            console.error("LanguageController.installLanguage: =================================")
-            console.error("LanguageController.installLanguage: =================================")
-            console.error("LanguageController.installLanguage: CONTENT:")
-            //console.error(source)
-            //console.error("LanguageController.installLanguage: =================================")
-            //console.error("LanguageController.installLanguage: LANGUAGE WILL BE IGNORED")
-            //console.error("LanguageController.installLanguage: =================================")
-            return
-        }
-
-        const languagePath = path.join(Config.languagesPath, address);
-        const sourcePath = path.join(languagePath, 'bundle.js')
-        const metaPath = path.join(languagePath, 'meta.json')
-        if(!fs.existsSync(languagePath)) {
-            fs.mkdirSync(languagePath)
-        }
-        fs.writeFileSync(sourcePath, source)
-        fs.writeFileSync(metaPath, JSON.stringify(languageMeta))
-        // console.log(new Date(), "LanguageController: installed language");
->>>>>>> 5e96be4b
         try {
             return (await this.loadLanguage(sourcePath)).language
         } catch(e) {
