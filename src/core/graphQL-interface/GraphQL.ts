import { ApolloServer, withFilter, gql } from 'apollo-server'
import { Agent, LanguageRef } from '@perspect3vism/ad4m'
import { exprRef2String, parseExprUrl, LanguageMeta } from '@perspect3vism/ad4m'
import { typeDefsString } from '@perspect3vism/ad4m/lib/typeDefs'
import type PerspectivismCore from '../PerspectivismCore'
import * as PubSub from './PubSub'
import { GraphQLScalarType } from "graphql";

function createResolvers(core: PerspectivismCore) {
    const pubsub = PubSub.get()

    return {
        Query: {
            agent: () => {
                return core.agentService.agent
            },
            //@ts-ignore
            agentByDID: async (parent, args, context, info) => {
                const { did } = args;
                const agentLanguage = core.languageController.getAgentLanguage().expressionAdapter;
                if (!agentLanguage) {
                    throw Error("Agent language does not have an expression adapter")
                }
                const expr = await agentLanguage.get(did);
                if (expr != null) {
                    return expr.data;
                } else {
                    return null
                }
            },
            agentStatus: () => {
                return core.agentService.dump()
            },
            //@ts-ignore
            expression: async (parent, args, context, info) => {
                const ref = parseExprUrl(args.url.toString())
                const expression = await core.languageController.getExpression(ref) as any
                if(expression) {
                    expression.ref = ref
                    expression.url = args.url.toString()
                    expression.data = JSON.stringify(expression.data)
                }
                return expression
            },
            //@ts-ignore
            expressionMany: async (parent, args, context, info) => {
                const { urls } = args;
                const expressionPromises = [];
                for (const url of urls) {
                    expressionPromises.push(core.languageController.getExpression(parseExprUrl(url)));
                };
                const results = await Promise.all(expressionPromises);

                return results.map((expression, index) => {
                    if(expression) {
                        expression.ref = parseExprUrl(urls[index]);
                        expression.url = urls[index];
                        expression.data = JSON.stringify(expression.data);
                    }
                    return expression
                })
            },
            //@ts-ignore
            expressionRaw: async (parent, args, context, info) => {
                const ref = parseExprUrl(args.url.toString())
                const expression = await core.languageController.getExpression(ref) as any
                return JSON.stringify(expression)
            },
            //@ts-ignore
            language: async (parent, args, context, info) => {
                const { address } = args
                const lang = await core.languageController.languageByRef({address} as LanguageRef) as any
                lang.address = address
                return lang
            },
            //@ts-ignore
            languageMeta: async (parent, args, context, info) => {
                const { address } = args
                const languageExpression = await core.languageController.getLanguageExpression(address)
                if(!languageExpression)
                    throw new Error(`Language not found: ${address}`)
                const internal = languageExpression.data
                let meta = new LanguageMeta()
                meta.name = internal.name
                meta.address = address
                meta.description = internal.description
                meta.author = languageExpression.author
                meta.templated = internal.templateSourceLanguageAddress != undefined
                meta.templateSourceLanguageAddress = internal.templateSourceLanguageAddress
                meta.templateAppliedParams = internal.templateAppliedParams
                meta.possibleTemplateParams = internal.possibleTemplateParams
                meta.sourceCodeLink = internal.sourceCodeLink
                
                return meta
            },

            //@ts-ignore
            languageSource: async (parent, args) => {
                const { address } = args
                const languageSource = await core.languageController.getLanguageSource(address)
                if(!languageSource)
                    throw new Error(`Language not found: ${address}`)

                return languageSource
            },
            
            //@ts-ignore
            languages: (parent, args, context, info) => {
                let filter
                if(args.filter && args.filter !== '') filter = args.filter
                return core.languageController.filteredLanguageRefs(filter)
            },
            //@ts-ignore
            perspective: (parent, args, context, info) => {
                return core.perspectivesController.perspectiveID(args.uuid)
            },
            //@ts-ignore
            perspectiveQueryLinks: async (parent, args, context, info) => {
                const { uuid, query } = args
                const perspective = core.perspectivesController.perspective(uuid)
                //console.log("querying on", perspective, query, uuid);
                return await perspective.getLinks(query)
            },
            //@ts-ignore
            perspectiveSnapshot: async (parent, args, context, info) => {
                return await core.perspectivesController.perspectiveSnapshot(args.uuid)
            },
            //@ts-ignore
            perspectives: (parent, args, context, info) => {
                return core.perspectivesController.allPerspectiveHandles()
            },
            //@ts-ignore
            agentGetEntanglementProofs: (parent, args, context, info) => {
                return core.entanglementProofController.getEntanglementProofs();
            },
            //@ts-ignore
            getTrustedAgents: (parent, args, context, info) => {
                return core.runtimeService.getTrustedAgents();
            },
            //@ts-ignore
            runtimeKnownLinkLanguageTemplates: () => {
                return core.runtimeService.knowLinkLanguageTemplates();
            },
            //@ts-ignore
            runtimeFriends: () => {
                return core.runtimeService.friends();
            },
            runtimeHcAgentInfos: async () => {
                return JSON.stringify(await core.holochainRequestAgentInfos())
            },
<<<<<<< HEAD
            //@ts-ignore
            runtimeVerifyStringSignedByDid: async (parent, args, context, info) => {
                const { did, didSigningKeyId, data, signedData } = args;
                return await core.signatureService.verifyStringSignedByDid(did, didSigningKeyId, data, signedData)
=======

            //@ts-ignore
            runtimeFriendStatus: async (parent, args) => {
                const { did } = args
                if(!core.runtimeService.friends().includes(did)) throw `${did} is not a friend`
                const dmLang = await core.friendsDirectMessageLanguage(did)
                if(dmLang)
                    return await dmLang.directMessageAdapter!.status()
                else
                    return undefined
            },

            //@ts-ignore
            runtimeMessageInbox: async (parent, args) => {
                const { filter } = args
                const dmLang = await core.myDirectMessageLanguage()
                return await dmLang.directMessageAdapter!.inbox(filter)
            },
            //@ts-ignore
            runtimeMessageOutbox: (parent, args) => {
                console.log("runtimeMessageOutbox")
                const { filter } = args
                return core.runtimeService.getMessagesOutbox(filter)
>>>>>>> a57b7820
            }
        },
        Mutation: {
            //@ts-ignore
            agentAddEntanglementProofs: (parent, args, context, info) => {
                const { proofs } = args;
                core.entanglementProofController.addEntanglementProofs(proofs);
                return core.entanglementProofController.getEntanglementProofs();
            },
            //@ts-ignore
            agentDeleteEntanglementProofs: (parent, args, context, info) => {
                const { proofs } = args;
                core.entanglementProofController.deleteEntanglementProofs(proofs);
                return core.entanglementProofController.getEntanglementProofs();  
            },
            //@ts-ignore
            agentEntanglementProofPreFlight: (parent, args, context, info) => {
                const { deviceKey, deviceKeyType } = args;
                return core.entanglementProofController.signDeviceKey(deviceKey, deviceKeyType);
            },
            //@ts-ignore
            addTrustedAgents: (parent, args, context, info) => {
                const { agents } = args;
                core.runtimeService.addTrustedAgents(agents);
                return core.runtimeService.getTrustedAgents();
            },
            //@ts-ignore
            deleteTrustedAgents: (parent, args, context, info) => {
                const { agents } = args;
                core.runtimeService.deleteTrustedAgents(agents);
                return core.runtimeService.getTrustedAgents();
            },
            //@ts-ignore
            runtimeAddKnownLinkLanguageTemplates: (parent, args, context, info) => {
                const { addresses } = args;
                core.runtimeService.addKnowLinkLanguageTemplates(addresses);
                return core.runtimeService.knowLinkLanguageTemplates();
            },
            //@ts-ignore
            runtimeRemoveKnownLinkLanguageTemplates: (parent, args, context, info) => {
                const { addresses } = args;
                core.runtimeService.removeKnownLinkLanguageTemplates(addresses);
                return core.runtimeService.knowLinkLanguageTemplates();
            },
<<<<<<< HEAD
            //@ts-ignore
            runtimeAddFriends: (parent, args, context, info) => {
=======
                                    //@ts-ignore
            runtimeAddFriends: async (parent, args, context, info) => {
>>>>>>> a57b7820
                const { dids } = args;
                core.runtimeService.addFriends(dids);
                //@ts-ignore
                await Promise.all(dids.map(did => core.friendsDirectMessageLanguage(did)))
                return core.runtimeService.friends();
            },
            //@ts-ignore
            runtimeRemoveFriends: (parent, args, context, info) => {
                const { dids } = args;
                core.runtimeService.removeFriends(dids);
                return core.runtimeService.friends();
            },
            //@ts-ignore
            agentGenerate: async (parent, args, context, info) => {
                await core.agentService.createNewKeys()
                await core.agentService.save(args.passphrase)
                await core.initializeAgentsDirectMessageLanguage()
                return core.agentService.dump()
            },
            //@ts-ignore
            agentImport: async (parent, args, context, info) => {
                const { did, didDocument, keystore, passphrase } = args;
                await core.agentService.initialize(did, didDocument, keystore, passphrase)
                return core.agentService.dump()
            },
            //@ts-ignore
            agentLock: (parent, args, context, info) => {
                core.agentService.lock(args.passphrase)
                return core.agentService.dump()
            },
            //@ts-ignore
            agentUnlock:  (parent, args, context, info) => {
                let failed = false
                try {
                    core.agentService.unlock(args.passphrase)
                } catch(e) {
                    failed = true
                }

                const dump = core.agentService.dump() as any

                if(failed) {
                    dump.error = "Wrong passphrase"
                }

                return dump
            },
            //@ts-ignore
            agentUpdateDirectMessageLanguage: async (parent, args, context, info) => { 
                const { directMessageLanguage } = args;
                let currentAgent = core.agentService.agent;
                if (!currentAgent) {
                    throw Error("No current agent init'd")
                }
                currentAgent.directMessageLanguage = directMessageLanguage;
                await core.agentService.updateAgent(currentAgent);
                return currentAgent;
            },
            //@ts-ignore
            agentUpdatePublicPerspective: async (parent, args, context, info) => { 
                const {perspective} = args;
                let currentAgent = core.agentService.agent;
                if (!currentAgent) {
                    throw Error("No current agent init'd")
                }
                currentAgent.perspective = perspective;
                await core.agentService.updateAgent(currentAgent);
                return currentAgent;
            },
            //@ts-ignore
            expressionCreate: async (parent, args, context, info) => {
                const { languageAddress, content } = args
                const langref = { address: languageAddress } as LanguageRef
                const expref = await core.languageController.expressionCreate(langref, JSON.parse(content))
                return exprRef2String(expref)
            },
            //@ts-ignore
            languageApplyTemplateAndPublish: async (parent, args, context, info) => {
                const { sourceLanguageHash, templateData } = args;
                return await core.languageApplyTemplateAndPublish(sourceLanguageHash, JSON.parse(templateData));
            },
            //@ts-ignore
            languagePublish: async (parent, args, context, info) => {
                const { languagePath, languageMeta } = args;
                const expression = await core.languagePublish(languagePath, languageMeta);
                const internal = expression.data
                let meta = new LanguageMeta()
                meta.name = internal.name
                meta.address = internal.address
                meta.description = internal.description
                meta.author = expression.author
                meta.templated = internal.templateSourceLanguageAddress != undefined
                meta.templateSourceLanguageAddress = internal.templateSourceLanguageAddress
                meta.templateAppliedParams = internal.templateAppliedParams
                meta.possibleTemplateParams = internal.possibleTemplateParams
                meta.sourceCodeLink = internal.sourceCodeLink
                console.debug("GQL publish:", meta, expression)
                return meta
            },
            //@ts-ignore
            languageWriteSettings: async (parent, args, context, info) => {
                const { languageAddress, settings } = args
                const langref = { name: '', address: languageAddress }
                const lang = await core.languageController.languageByRef(langref)
                langref.name = lang.name
                await core.languageController.putSettings(langref, JSON.parse(settings))
                return true
            },
            //@ts-ignore
            neighbourhoodJoinFromUrl: async (parent, args, context, info) => {
                // console.log(new Date(), "GQL install shared perspective", args);
                const { url } = args;
                try{
                    return await core.installNeighbourhood(url);
                } catch(e) {
                    console.error(`Error while trying to join neighbourhood '${url}':`, e)
                    throw e
                }
                
            },
            //@ts-ignore
            neighbourhoodPublishFromPerspective: async (parent, args, context, info) => {
                const { linkLanguage, meta, perspectiveUUID } = args
                const perspective = core.perspectivesController.perspective(perspectiveUUID)
                if(perspective.neighbourhood && perspective.sharedUrl)
                    throw new Error(`Perspective ${perspective.name} (${perspective.uuid}) is already shared`);

                try{
                    return await core.neighbourhoodPublishFromPerspective(perspectiveUUID, linkLanguage, meta)
                } catch(e) {
                    console.error(`Error while trying to publish:`, e)
                    throw e
                }
                
            },
            //@ts-ignore
            perspectiveAdd: (parent, args, context, info) => {
                const { name } = args;
                return core.perspectivesController.add(name)
            },
            //@ts-ignore
            perspectiveAddLink: (parent, args, context, info) => {
                const { uuid, link } = args
                const perspective = core.perspectivesController.perspective(uuid)
                return perspective.addLink(link)
            },
            //@ts-ignore
            perspectiveRemove: (parent, args, context, info) => {
                const { uuid } = args
                core.perspectivesController.remove(uuid)
                return true
            },
            //@ts-ignore
            perspectiveRemoveLink: (parent, args, context, info) => {
                // console.log("GQL| removeLink:", args)
                const { uuid, link } = args
                const perspective = core.perspectivesController.perspective(uuid)
                perspective.removeLink(link)
                return true
            },
            //@ts-ignore
            perspectiveUpdate: (parent, args, context, info) => {
                const { uuid, name } = args
                return core.perspectivesController.update(uuid, name);
            },
            //@ts-ignore
            perspectiveUpdateLink: (parent, args, context, info) => {
                const { uuid, oldLink, newLink } = args
                const perspective = core.perspectivesController.perspective(uuid)
                return perspective.updateLink(oldLink, newLink)
            },
            //@ts-ignore
            runtimeOpenLink: (parent, args) => {
                const { url } = args
                console.log("openLinkExtern:", url)
                //shell.openExternal(url)
                return true
            },
            runtimeQuit: () => {
                process.exit(0)
                return true
            },
            //@ts-ignore
            runtimeHcAddAgentInfos: async (parent, args) => {
                const { agentInfos } = args
                //@ts-ignore
                const parsed = JSON.parse(agentInfos).map(info => {
                    return {
                        //@ts-ignore
                        agent: Buffer.from(info.agent.data),
                        //@ts-ignore
                        signature: Buffer.from(info.signature.data),
                        //@ts-ignore
                        agent_info: Buffer.from(info.agent_info.data)
                    }
                })

                await core.holochainAddAgentInfos(parsed)
                return true
            },

            //@ts-ignore
            runtimeSetStatus: async (parent, args) => {
                const { status } = args
                const dmLang = await core.myDirectMessageLanguage()
                await dmLang.directMessageAdapter!.setStatus(status)
                return true
            },

            //@ts-ignore
            runtimeFriendSendMessage: async (parent, args) => {
                const { did, message } = args
                if(!core.runtimeService.friends().includes(did)) throw `${did} is not a friend`
                const dmLang = await core.friendsDirectMessageLanguage(did)
                if(!dmLang) return false

                let wasSent = false
                let messageExpression
                try {
                    const status = await dmLang.directMessageAdapter!.status()
                    if(status) {
                        messageExpression = await dmLang.directMessageAdapter!.sendP2P(message)
                        wasSent = true
                    } else {
                        throw "Friends seems offline"
                    }
                } catch(e) {
                    messageExpression = await dmLang.directMessageAdapter!.sendInbox(message)
                    wasSent = true
                }

                if(wasSent && messageExpression) {
                    core.runtimeService.addMessageOutbox(did, messageExpression)
                }
                return wasSent
            }

        },

        Subscription: {
            agentUpdated: {
                subscribe: () => pubsub.asyncIterator(PubSub.AGENT_UPDATED),
                //@ts-ignore
                resolve: payload => payload
            },
            runtimeMessageReceived: {
                subscribe: () => pubsub.asyncIterator(PubSub.DIRECT_MESSAGE_RECEIVED),
                //@ts-ignore
                resolve: payload => payload
            },
            perspectiveAdded: {
                subscribe: () => pubsub.asyncIterator(PubSub.PERSPECTIVE_ADDED_TOPIC),
                //@ts-ignore
                resolve: payload => payload?.perspective
            },
            perspectiveLinkAdded: {
                //@ts-ignore
                subscribe: (parent, args, context, info) => {
                    return withFilter(
                        () => pubsub.asyncIterator(PubSub.LINK_ADDED_TOPIC),
                        (payload, argsInner) => payload.perspective.uuid === argsInner.uuid
                    )(undefined, args)
                },
                //@ts-ignore
                resolve: payload => payload?.link
            },
            perspectiveLinkRemoved: {
                //@ts-ignore
                subscribe: (parent, args, context, info) => withFilter(
                    () => pubsub.asyncIterator(PubSub.LINK_REMOVED_TOPIC),
                    (payload, variables) => payload.perspective.uuid === variables.uuid
                )(undefined, args),
                //@ts-ignore
                resolve: payload => payload?.link
            },
            perspectiveUpdated: {
                subscribe: () => pubsub.asyncIterator(PubSub.PERSPECTIVE_UPDATED_TOPIC),
                //@ts-ignore
                resolve: payload => payload?.perspective
            },
            perspectiveRemoved: {
                subscribe: () => pubsub.asyncIterator(PubSub.PERSPECTIVE_REMOVED_TOPIC),
                //@ts-ignore
                resolve: payload => payload?.uuid
            }
        },

        ExpressionRendered: {
            //@ts-ignore
            language: async (expression) => {
                //console.log("GQL LANGUAGE", expression)
                const lang = await core.languageController.languageForExpression(expression.ref) as any
                lang.address = expression.ref.language.address
                return lang
            },

            //@ts-ignore
            icon: (expression) => {
                return { code: core.languageController.getIcon(expression.ref.language) }
            }
        },

        LanguageHandle: {
            //@ts-ignore
            constructorIcon: async (language) => {
                const code = await core.languageController.getConstructorIcon(language);
                if (code) {
                    return { code }
                } else {
                    return { code: "" }
                }
            },
            //@ts-ignore
            icon: async (language) => {
                const code = await core.languageController.getIcon(language);
                if (code) {
                    return { code }
                } else {
                    return { code: "" }
                }
            },
            //@ts-ignore
            settings: async (language) => {
                return JSON.stringify(core.languageController.getSettings(language))
            },
            //@ts-ignore
            settingsIcon: async (language) => {
                const code = await core.languageController.getSettingsIcon(language)
                if(code)
                    return { code }
                else
                    return null
            }
        },

        Agent: {
            //@ts-ignore
            directMessageLanguage: async (agent) => {
                //console.debug("GQL| AGENT.directMessageLanguage:", agent)
                if(agent.directMessageLanguage && agent.directMessageLanguage !== "")
                    return agent.directMessageLanguage
                else {
                    const exprAdapter = core.languageController.getAgentLanguage().expressionAdapter;
                    if (!exprAdapter) {
                        throw Error("Agent language does not have an expression adapter")
                    }
                    const agentExpression = await exprAdapter.get(agent.did)
                    if(agentExpression)
                        return (agentExpression.data as Agent).directMessageLanguage
                    else
                        return null
                }
            },
            //@ts-ignore
            perspective: async (agent) => {
                //console.debug("GQL| AGENT.perspective:", agent)
                if(agent.perspective && agent.perspective !== "")
                    return agent.perspective
                else {
                    const exprAdapter = core.languageController.getAgentLanguage().expressionAdapter;
                    if (!exprAdapter) {
                        throw Error("Agent language does not have an expression adapter")
                    }
                    const agentExpression = await exprAdapter.get(agent.did)
                    if(agentExpression)
                        return (agentExpression.data as Agent).perspective
                    else
                        return null
                }
            }
        },

        DateTime: new GraphQLScalarType({
            name: 'Date',
            description: 'Date custom scalar type',
            parseValue(value) {
              return new Date(value); // value from the client
            },
            serialize(value) {
              return value.toISOString(); // value sent to the client
            }
        }),
    }
}

export interface StartServerParams {
    core: PerspectivismCore, 
    mocks: boolean,
    port: number,
}

export async function startServer(params: StartServerParams) {
    const { core, mocks, port } = params
    const resolvers = createResolvers(core)
    const typeDefs = gql(typeDefsString)
    const server = new ApolloServer({ typeDefs, resolvers, mocks });
    const { url, subscriptionsUrl } = await server.listen({ port })
    return { url, subscriptionsUrl }
}<|MERGE_RESOLUTION|>--- conflicted
+++ resolved
@@ -103,7 +103,6 @@
 
                 return languageSource
             },
-            
             //@ts-ignore
             languages: (parent, args, context, info) => {
                 let filter
@@ -148,13 +147,11 @@
             runtimeHcAgentInfos: async () => {
                 return JSON.stringify(await core.holochainRequestAgentInfos())
             },
-<<<<<<< HEAD
             //@ts-ignore
             runtimeVerifyStringSignedByDid: async (parent, args, context, info) => {
                 const { did, didSigningKeyId, data, signedData } = args;
                 return await core.signatureService.verifyStringSignedByDid(did, didSigningKeyId, data, signedData)
-=======
-
+            },
             //@ts-ignore
             runtimeFriendStatus: async (parent, args) => {
                 const { did } = args
@@ -165,7 +162,6 @@
                 else
                     return undefined
             },
-
             //@ts-ignore
             runtimeMessageInbox: async (parent, args) => {
                 const { filter } = args
@@ -177,7 +173,6 @@
                 console.log("runtimeMessageOutbox")
                 const { filter } = args
                 return core.runtimeService.getMessagesOutbox(filter)
->>>>>>> a57b7820
             }
         },
         Mutation: {
@@ -222,13 +217,8 @@
                 core.runtimeService.removeKnownLinkLanguageTemplates(addresses);
                 return core.runtimeService.knowLinkLanguageTemplates();
             },
-<<<<<<< HEAD
-            //@ts-ignore
-            runtimeAddFriends: (parent, args, context, info) => {
-=======
-                                    //@ts-ignore
+            //@ts-ignore
             runtimeAddFriends: async (parent, args, context, info) => {
->>>>>>> a57b7820
                 const { dids } = args;
                 core.runtimeService.addFriends(dids);
                 //@ts-ignore
