import { ApolloServer, gql, AuthenticationError } from 'apollo-server-express'
import express from 'express';
import { createServer } from 'http';
import {
    ApolloServerPluginDrainHttpServer,
} from "apollo-server-core";
import { WebSocketServer } from 'ws';
import { useServer } from 'graphql-ws/lib/use/ws';
import { makeExecutableSchema } from '@graphql-tools/schema';
import { Agent, Expression, InteractionCall, LanguageRef } from '@perspect3vism/ad4m'
import { exprRef2String, parseExprUrl, LanguageMeta } from '@perspect3vism/ad4m'
import { typeDefsString } from '@perspect3vism/ad4m/lib/src/typeDefs'
import type PerspectivismCore from '../PerspectivismCore'
import * as PubSub from './PubSub'
import { GraphQLScalarType } from "graphql";
import { ad4mExecutorVersion } from '../Config';
import * as Auth from '../agent/Auth'
import { checkCapability } from '../agent/Auth'
import { withFilter } from 'graphql-subscriptions';
import { OuterConfig } from '../../main';

function createResolvers(core: PerspectivismCore, config: OuterConfig) {
    const pubsub = PubSub.get()

    return {
        Query: {
            //@ts-ignore
            agent: (parent, args, context, info) => {
                checkCapability(context.capabilities, Auth.AGENT_READ_CAPABILITY)
                return core.agentService.agent
            },
            //@ts-ignore
            agentByDID: async (parent, args, context, info) => {
                checkCapability(context.capabilities, Auth.AGENT_READ_CAPABILITY)
                const { did } = args;
                const agentLanguage = core.languageController.getAgentLanguage().expressionAdapter;
                if (!agentLanguage) {
                    throw Error("Agent language does not have an expression adapter")
                }
                const expr = await agentLanguage.get(did);
                if (expr != null) {
                    return expr.data;
                } else {
                    return null
                }
            },
            //@ts-ignore
            agentStatus: (parent, args, context, info) => {
                checkCapability(context.capabilities, Auth.AGENT_READ_CAPABILITY)
                return core.agentService.dump()
            },
            //@ts-ignore
            expression: async (parent, args, context, info) => {
                checkCapability(context.capabilities, Auth.EXPRESSION_READ_CAPABILITY)
                const url = args.url.toString();
                const ref = parseExprUrl(url)
                const expression = await core.languageController.getExpression(ref);
                if(expression) {
                    expression.ref = ref
                    expression.url = url
                    expression.data = JSON.stringify(expression.data)
                }
                return expression
            },
            //@ts-ignore
            expressionMany: async (parent, args, context, info) => {
                checkCapability(context.capabilities, Auth.EXPRESSION_READ_CAPABILITY)
                const { urls } = args;
                const expressionPromises = [];
                for (const url of urls) {
                    expressionPromises.push(core.languageController.getExpression(parseExprUrl(url)));
                };
                const results = await Promise.all(expressionPromises);

                return results.map((expression: Expression|null, index) => {
                    if(expression) {
                        expression.ref = parseExprUrl(urls[index]);
                        expression.url = urls[index];
                        expression.data = JSON.stringify(expression.data);
                    }
                    return expression
                })
            },
            //@ts-ignore
            expressionRaw: async (parent, args, context, info) => {
                checkCapability(context.capabilities, Auth.EXPRESSION_READ_CAPABILITY)
                const ref = parseExprUrl(args.url.toString())
                const expression = await core.languageController.getExpression(ref) as any
                return JSON.stringify(expression)
            },
            //@ts-ignore
            expressionInteractions: async (parent, args, context, info) => {
                checkCapability(context.capabilities, Auth.EXPRESSION_READ_CAPABILITY)
                const { url } = args
                const result = await core.languageController.expressionInteractions(url)
                return result
            },
            //@ts-ignore
            language: async (parent, args, context, info) => {
                checkCapability(context.capabilities, Auth.LANGUAGE_READ_CAPABILITY)
                const { address } = args
                const lang = await core.languageController.languageByRef({address, name: ""} as LanguageRef) as any
                lang.address = address
                return lang
            },
            //@ts-ignore
            languageMeta: async (parent, args, context, info) => {
                checkCapability(context.capabilities, Auth.LANGUAGE_READ_CAPABILITY)
                const { address } = args
                const languageExpression = await core.languageController.getLanguageExpression(address)
                if(!languageExpression)
                    throw new Error(`Language not found: ${address}`)
                const internal = languageExpression.data
                let meta = new LanguageMeta()
                meta.name = internal.name
                meta.address = address
                meta.description = internal.description
                meta.author = languageExpression.author
                meta.templated = internal.templateSourceLanguageAddress != undefined
                meta.templateSourceLanguageAddress = internal.templateSourceLanguageAddress
                meta.templateAppliedParams = internal.templateAppliedParams
                meta.possibleTemplateParams = internal.possibleTemplateParams
                meta.sourceCodeLink = internal.sourceCodeLink

                return meta
            },

            //@ts-ignore
            languageSource: async (parent, args, context, info) => {
                checkCapability(context.capabilities, Auth.LANGUAGE_READ_CAPABILITY)
                const { address } = args
                const languageSource = await core.languageController.getLanguageSource(address)
                if(!languageSource)
                    throw new Error(`Language not found: ${address}`)

                return languageSource
            },

            //@ts-ignore
            languages: (parent, args, context, info) => {
                checkCapability(context.capabilities, Auth.LANGUAGE_READ_CAPABILITY)
                let filter
                if(args.filter && args.filter !== '') filter = args.filter
                return core.languageController.filteredLanguageRefs(filter)
            },
            //@ts-ignore
            perspective: (parent, args, context, info) => {
                const id = args.uuid
                checkCapability(context.capabilities, Auth.perspectiveQueryCapability([id]))
                return core.perspectivesController.perspectiveID(id)
            },
            //@ts-ignore
            perspectiveQueryLinks: async (parent, args, context, info) => {
                const { uuid, query } = args
                checkCapability(context.capabilities, Auth.perspectiveQueryCapability([uuid]))
                const perspective = core.perspectivesController.perspective(uuid)
                //console.log("querying on", perspective, query, uuid);
                return await perspective.getLinks(query)
            },
            //@ts-ignore
            perspectiveQueryProlog: async (parent, args, context, info) => {
                const { uuid, query } = args
                checkCapability(context.capabilities, Auth.perspectiveQueryCapability([uuid]))
                const perspective = core.perspectivesController.perspective(uuid)
                return JSON.stringify(await perspective.prologQuery(query))
            },
            //@ts-ignore
            perspectiveSnapshot: async (parent, args, context, info) => {
                const id = args.uuid
                checkCapability(context.capabilities, Auth.perspectiveQueryCapability([id]))
                return await core.perspectivesController.perspectiveSnapshot(id)
            },
            //@ts-ignore
            perspectives: (parent, args, context, info) => {
                checkCapability(context.capabilities, Auth.perspectiveQueryCapability(["*"]))
                return core.perspectivesController.allPerspectiveHandles()
            },
            //@ts-ignore
            getTrustedAgents: (parent, args, context, info) => {
                checkCapability(context.capabilities, Auth.RUNTIME_TRUSTED_AGENTS_READ_CAPABILITY)
                return core.runtimeService.getTrustedAgents();
            },

            //@ts-ignore
            runtimeKnownLinkLanguageTemplates: (parent, args, context, info) => {
                checkCapability(context.capabilities, Auth.RUNTIME_KNOWN_LINK_LANGUAGES_READ_CAPABILITY)
                return core.runtimeService.knowLinkLanguageTemplates();
            },

            //@ts-ignore
            runtimeFriends: (parent, args, context, info) => {
                checkCapability(context.capabilities, Auth.RUNTIME_FRIENDS_READ_CAPABILITY)
                return core.runtimeService.friends();
            },

            //@ts-ignore
            runtimeHcAgentInfos: async (parent, args, context, info) => {
                checkCapability(context.capabilities, Auth.RUNTIME_HC_AGENT_INFO_READ_CAPABILITY)
                return JSON.stringify(await core.holochainRequestAgentInfos())
            },

            //@ts-ignore
            runtimeFriendStatus: async (parent, args, context, info) => {
                checkCapability(context.capabilities, Auth.RUNTIME_FRIEND_STATUS_READ_CAPABILITY)
                const { did } = args
                if(!core.runtimeService.friends().includes(did)) throw `${did} is not a friend`
                const dmLang = await core.friendsDirectMessageLanguage(did)
                if(dmLang)
                    return await dmLang.directMessageAdapter!.status()
                else
                    return undefined
            },

            //@ts-ignore
            runtimeMessageInbox: async (parent, args, context, info) => {
                checkCapability(context.capabilities, Auth.RUNTIME_MESSAGES_READ_CAPABILITY)
                const { filter } = args
                const dmLang = await core.myDirectMessageLanguage()
                return await dmLang.directMessageAdapter!.inbox(filter)
            },
            //@ts-ignore
            runtimeMessageOutbox: (parent, args, context, info) => {
                console.log("runtimeMessageOutbox")
                checkCapability(context.capabilities, Auth.RUNTIME_MESSAGES_READ_CAPABILITY)
                const { filter } = args
                return core.runtimeService.getMessagesOutbox(filter)
            },
            //@ts-ignore
            runtimeInfo: (parent, args) => {
                return {
                    ad4mExecutorVersion: ad4mExecutorVersion,
                }
            }
        },
        Mutation: {
            //@ts-ignore
            addTrustedAgents: (parent, args, context, info) => {
                checkCapability(context.capabilities, Auth.RUNTIME_TRUSTED_AGENTS_CREATE_CAPABILITY)
                const { agents } = args;
                core.runtimeService.addTrustedAgents(agents);
                return core.runtimeService.getTrustedAgents();
            },
            //@ts-ignore
            deleteTrustedAgents: (parent, args, context, info) => {
                checkCapability(context.capabilities, Auth.RUNTIME_TRUSTED_AGENTS_DELETE_CAPABILITY)
                const { agents } = args;
                core.runtimeService.deleteTrustedAgents(agents);
                return core.runtimeService.getTrustedAgents();
            },
            //@ts-ignore
            runtimeAddKnownLinkLanguageTemplates: (parent, args, context, info) => {
                checkCapability(context.capabilities, Auth.RUNTIME_KNOWN_LINK_LANGUAGES_CREATE_CAPABILITY)
                const { addresses } = args;
                core.runtimeService.addKnowLinkLanguageTemplates(addresses);
                return core.runtimeService.knowLinkLanguageTemplates();
            },
            //@ts-ignore
            runtimeRemoveKnownLinkLanguageTemplates: (parent, args, context, info) => {
                checkCapability(context.capabilities, Auth.RUNTIME_KNOWN_LINK_LANGUAGES_DELETE_CAPABILITY)
                const { addresses } = args;
                core.runtimeService.removeKnownLinkLanguageTemplates(addresses);
                return core.runtimeService.knowLinkLanguageTemplates();
            },
            //@ts-ignore
            runtimeAddFriends: async (parent, args, context, info) => {
                checkCapability(context.capabilities, Auth.RUNTIME_FRIENDS_CREATE_CAPABILITY)
                const { dids } = args;
                core.runtimeService.addFriends(dids);
                //@ts-ignore
                await Promise.all(dids.map(did => core.friendsDirectMessageLanguage(did)))
                return core.runtimeService.friends();
            },
            //@ts-ignore
            runtimeRemoveFriends: (parent, args, context, info) => {
                checkCapability(context.capabilities, Auth.RUNTIME_FRIENDS_DELETE_CAPABILITY)
                const { dids } = args;
                core.runtimeService.removeFriends(dids);
                return core.runtimeService.friends();
            },
            //@ts-ignore
            agentGenerate: async (parent, args, context, info) => {
                checkCapability(context.capabilities, Auth.AGENT_CREATE_CAPABILITY)
                await core.agentService.createNewKeys()
                await core.agentService.save(args.passphrase)
                const {hcPortAdmin, connectHolochain, hcPortApp, hcUseLocalProxy, hcUseMdns, hcUseProxy, hcUseBootstrap} = config;

                if (connectHolochain) {
                  await core.connectHolochain( {hcPortAdmin: hcPortAdmin!, hcPortApp: hcPortApp!} );
                } else {
                  await core.initHolochain({ hcPortAdmin, hcPortApp, hcUseLocalProxy, hcUseMdns, hcUseProxy, hcUseBootstrap, passphrase: args.passphrase });
                }


                if (!config.languageLanguageOnly) {
                    await core.waitForAgent();
                    core.initControllers()
                    await core.initLanguages()
                    await core.initializeAgentsDirectMessageLanguage()
                }

                const agent = core.agentService.dump();

                pubsub.publish(PubSub.AGENT_STATUS_CHANGED, agent)

                console.log("\x1b[32m", "AD4M init complete", "\x1b[0m");

                return agent;
            },
            //@ts-ignore
            agentImport: async (parent, args, context, info) => {
                checkCapability(context.capabilities, Auth.AGENT_CREATE_CAPABILITY)
                const { did, didDocument, keystore, passphrase } = args;
                await core.agentService.initialize(did, didDocument, keystore, passphrase)
                return core.agentService.dump()
            },
            //@ts-ignore
            agentLock: (parent, args, context, info) => {
                checkCapability(context.capabilities, Auth.AGENT_LOCK_CAPABILITY)
                core.agentService.lock(args.passphrase)
                return core.agentService.dump()
            },
            //@ts-ignore
            agentUnlock: async (parent, args, context, info) => {
                checkCapability(context.capabilities, Auth.AGENT_UNLOCK_CAPABILITY)
                let failed = false
                try {
                    await core.agentService.unlock(args.passphrase)
                } catch(e) {
                    failed = true
                }

<<<<<<< HEAD
                if(!failed) {
                    try {
                        core.perspectivesController;
=======
                try {
                    core.perspectivesController;
                    await core.waitForAgent();
                    core.initControllers()
                    await core.initLanguages();
                } catch (e) {
                    // @ts-ignore
                    const {hcPortAdmin, connectHolochain, hcPortApp, hcUseLocalProxy, hcUseMdns, hcUseProxy, hcUseBootstrap} = config;

                    if (connectHolochain) {
                        await core.connectHolochain( {hcPortAdmin: hcPortAdmin!, hcPortApp: hcPortApp!} );
                    } else {
                        await core.initHolochain({ hcPortAdmin, hcPortApp, hcUseLocalProxy, hcUseMdns, hcUseProxy, hcUseBootstrap, passphrase: args.passphrase });
>>>>>>> 4dbcd4d6
                        await core.waitForAgent();
                        core.initControllers()
                        await core.initLanguages()
                    } catch (e) {
                        // @ts-ignore
                        const {hcPortAdmin, connectHolochain, hcPortApp, hcUseLocalProxy, hcUseMdns, hcUseProxy, hcUseBootstrap} = config;
    
                        if (connectHolochain) {
                            await core.connectHolochain( {hcPortAdmin, hcPortApp} );
                        } else {
                            await core.initHolochain({ hcPortAdmin, hcPortApp, hcUseLocalProxy, hcUseMdns, hcUseProxy, hcUseBootstrap, passphrase: args.passphrase });
                            await core.waitForAgent();
                            core.initControllers()
                            await core.initLanguages()
                        }
    
                        console.log("\x1b[32m", "AD4M init complete", "\x1b[0m");
                    }
                }

                const dump = core.agentService.dump() as any

                if(failed) {
                    dump.error = "Wrong passphrase"
                }

                return dump
            },
            //@ts-ignore
            agentUpdateDirectMessageLanguage: async (parent, args, context, info) => {
                checkCapability(context.capabilities, Auth.AGENT_UPDATE_CAPABILITY)
                const { directMessageLanguage } = args;
                let currentAgent = core.agentService.agent;
                if (!currentAgent) {
                    throw Error("No current agent init'd")
                }
                currentAgent.directMessageLanguage = directMessageLanguage;
                await core.agentService.updateAgent(currentAgent);
                return currentAgent;
            },
            //@ts-ignore
            agentUpdatePublicPerspective: async (parent, args, context, info) => {
                checkCapability(context.capabilities, Auth.AGENT_UPDATE_CAPABILITY)
                const {perspective} = args;
                let currentAgent = core.agentService.agent;
                if (!currentAgent) {
                    throw Error("No current agent init'd")
                }
                currentAgent.perspective = perspective;
                await core.agentService.updateAgent(currentAgent);
                return currentAgent;
            },
            //@ts-ignore
            agentRequestCapability: async (parent, args, context, info) => {
                checkCapability(context.capabilities, Auth.AGENT_AUTH_CAPABILITY)
                const { appName, appDesc, appUrl, capabilities } = args;
                let token = core.agentService.requestCapability(appName, appDesc, appUrl, capabilities);
                return token;
            },
            //@ts-ignore
            agentPermitCapability: (parent, args, context, info) => {
                checkCapability(context.capabilities, Auth.AGENT_PERMIT_CAPABILITY)
                const { auth } = args;
                return core.agentService.permitCapability(auth, context.capabilities);
            },
            //@ts-ignore
            agentGenerateJwt: async (parent, args, context, info) => {
                checkCapability(context.capabilities, Auth.AGENT_AUTH_CAPABILITY)
                const { requestId, rand } = args;
                let jwt = await core.agentService.generateJwt(requestId, rand)
                return jwt;
            },
            //@ts-ignore
            expressionCreate: async (parent, args, context, info) => {
                checkCapability(context.capabilities, Auth.EXPRESSION_CREATE_CAPABILITY)
                const { languageAddress, content } = args
                const langref = { address: languageAddress } as LanguageRef
                const expref = await core.languageController.expressionCreate(langref, JSON.parse(content))
                return exprRef2String(expref)
            },
            //@ts-ignore
            expressionInteract: async (parent, args, context, info) => {
                checkCapability(context.capabilities, Auth.EXPRESSION_UPDATE_CAPABILITY)
                let { url, interactionCall } = args
                interactionCall = new InteractionCall(interactionCall.name, JSON.parse(interactionCall.parametersStringified))
                const result = await core.languageController.expressionInteract(url, interactionCall)
                return result
            },
            //@ts-ignore
            languageApplyTemplateAndPublish: async (parent, args, context, info) => {
                checkCapability(context.capabilities, Auth.LANGUAGE_CREATE_CAPABILITY)
                const { sourceLanguageHash, templateData } = args;
                return await core.languageApplyTemplateAndPublish(sourceLanguageHash, JSON.parse(templateData));
            },
            //@ts-ignore
            languagePublish: async (parent, args, context, info) => {
                checkCapability(context.capabilities, Auth.LANGUAGE_CREATE_CAPABILITY)
                const { languagePath, languageMeta } = args;
                const expression = await core.languagePublish(languagePath, languageMeta);
                const internal = expression.data
                let meta = new LanguageMeta()
                meta.name = internal.name
                meta.address = internal.address
                meta.description = internal.description
                meta.author = expression.author
                meta.templated = internal.templateSourceLanguageAddress != undefined
                meta.templateSourceLanguageAddress = internal.templateSourceLanguageAddress
                meta.templateAppliedParams = internal.templateAppliedParams
                meta.possibleTemplateParams = internal.possibleTemplateParams
                meta.sourceCodeLink = internal.sourceCodeLink
                return meta
            },
            //@ts-ignore
            languageWriteSettings: async (parent, args, context, info) => {
                checkCapability(context.capabilities, Auth.LANGUAGE_UPDATE_CAPABILITY)
                const { languageAddress, settings } = args
                await core.languageController.putSettings(languageAddress, JSON.parse(settings))
                return true
            },
            //@ts-ignore
            neighbourhoodJoinFromUrl: async (parent, args, context, info) => {
                checkCapability(context.capabilities, Auth.NEIGHBOURHOOD_READ_CAPABILITY)
                checkCapability(context.capabilities, Auth.PERSPECTIVE_CREATE_CAPABILITY)
                const { url } = args;
                try{
                    return await core.installNeighbourhood(url);
                } catch(e) {
                    console.error(`Error while trying to join neighbourhood '${url}':`, e)
                    throw e
                }

            },
            //@ts-ignore
            neighbourhoodPublishFromPerspective: async (parent, args, context, info) => {
                checkCapability(context.capabilities, Auth.NEIGHBOURHOOD_CREATE_CAPABILITY)
                const { linkLanguage, meta, perspectiveUUID } = args
                const perspective = core.perspectivesController.perspective(perspectiveUUID)
                if(perspective.neighbourhood && perspective.sharedUrl)
                    throw new Error(`Perspective ${perspective.name} (${perspective.uuid}) is already shared`);

                try{
                    return await core.neighbourhoodPublishFromPerspective(perspectiveUUID, linkLanguage, meta)
                } catch(e) {
                    console.error(`Error while trying to publish:`, e)
                    throw e
                }

            },
            //@ts-ignore
            perspectiveAdd: (parent, args, context, info) => {
                checkCapability(context.capabilities, Auth.PERSPECTIVE_CREATE_CAPABILITY)
                const { name } = args;
                return core.perspectivesController.add(name)
            },
            //@ts-ignore
            perspectiveAddLink: (parent, args, context, info) => {
                const { uuid, link } = args
                checkCapability(context.capabilities, Auth.perspectiveUpdateCapability([uuid]))
                const perspective = core.perspectivesController.perspective(uuid)
                return perspective.addLink(link)
            },
            //@ts-ignore
            perspectiveRemove: (parent, args, context, info) => {
                const { uuid } = args
                checkCapability(context.capabilities, Auth.perspectiveDeleteCapability([uuid]))
                core.perspectivesController.remove(uuid)
                return true
            },
            //@ts-ignore
            perspectiveRemoveLink: async (parent, args, context, info) => {
                // console.log("GQL| removeLink:", args)
                const { uuid, link } = args
                checkCapability(context.capabilities, Auth.perspectiveUpdateCapability([uuid]))
                const perspective = core.perspectivesController.perspective(uuid)
                await perspective.removeLink(link)
                return true
            },
            //@ts-ignore
            perspectiveUpdate: (parent, args, context, info) => {
                const { uuid, name } = args
                checkCapability(context.capabilities, Auth.perspectiveUpdateCapability([uuid]))
                return core.perspectivesController.update(uuid, name);
            },
            //@ts-ignore
            perspectiveUpdateLink: async (parent, args, context, info) => {
                const { uuid, oldLink, newLink } = args
                checkCapability(context.capabilities, Auth.perspectiveUpdateCapability([uuid]))
                const perspective = core.perspectivesController.perspective(uuid)
                return await perspective.updateLink(oldLink, newLink)
            },
            //@ts-ignore
            runtimeOpenLink: (parent, args) => {
                const { url } = args
                console.log("openLinkExtern:", url)
                //shell.openExternal(url)
                return true
            },
            //@ts-ignore
            runtimeQuit: (parent, args, context, info) => {
                checkCapability(context.capabilities, Auth.RUNTIME_QUIT_CAPABILITY)
                process.exit(0)
                return true
            },
            //@ts-ignore
            runtimeHcAddAgentInfos: async (parent, args, context, info) => {
                checkCapability(context.capabilities, Auth.RUNTIME_HC_AGENT_INFO_CREATE_CAPABILITY)
                const { agentInfos } = args
                //@ts-ignore
                const parsed = JSON.parse(agentInfos).map(info => {
                    return {
                        //@ts-ignore
                        agent: Buffer.from(info.agent.data),
                        //@ts-ignore
                        signature: Buffer.from(info.signature.data),
                        //@ts-ignore
                        agent_info: Buffer.from(info.agent_info.data)
                    }
                })

                await core.holochainAddAgentInfos(parsed)
                return true
            },

            //@ts-ignore
            runtimeSetStatus: async (parent, args, context, info) => {
                checkCapability(context.capabilities, Auth.RUNTIME_MY_STATUS_UPDATE_CAPABILITY)
                const { status } = args
                const dmLang = await core.myDirectMessageLanguage()
                await dmLang.directMessageAdapter!.setStatus(status)
                return true
            },

            //@ts-ignore
            runtimeFriendSendMessage: async (parent, args, context, info) => {
                checkCapability(context.capabilities, Auth.RUNTIME_MESSAGES_CREATE_CAPABILITY)
                const { did, message } = args
                if(!core.runtimeService.friends().includes(did)) throw `${did} is not a friend`
                const dmLang = await core.friendsDirectMessageLanguage(did)
                if(!dmLang) return false

                let wasSent = false
                let messageExpression
                try {
                    const status = await dmLang.directMessageAdapter!.status()
                    if(status) {
                        messageExpression = await dmLang.directMessageAdapter!.sendP2P(message)
                        wasSent = true
                    } else {
                        throw "Friends seems offline"
                    }
                } catch(e) {
                    messageExpression = await dmLang.directMessageAdapter!.sendInbox(message)
                    wasSent = true
                }

                if(wasSent && messageExpression) {
                    core.runtimeService.addMessageOutbox(did, messageExpression)
                }
                return wasSent
            }

        },

        Subscription: {
            agentUpdated: {
                //@ts-ignore
                subscribe: (parent, args, context, info) => {
                    checkCapability(context.capabilities, Auth.AGENT_SUBSCRIBE_CAPABILITY)
                    return pubsub.asyncIterator(PubSub.AGENT_UPDATED)
                },
                //@ts-ignore
                resolve: payload => payload
            },
            agentStatusChanged: {
                //@ts-ignore
                subscribe: (parent, args, context, info) => {
                    return pubsub.asyncIterator(PubSub.AGENT_STATUS_CHANGED)
                },
                //@ts-ignore
                resolve: payload => payload
            },
            runtimeMessageReceived: {
                //@ts-ignore
                subscribe: (parent, args, context, info) => {
                    checkCapability(context.capabilities, Auth.RUNTIME_MESSAGES_SUBSCRIBE_CAPABILITY)
                    return pubsub.asyncIterator(PubSub.DIRECT_MESSAGE_RECEIVED)
                },
                //@ts-ignore
                resolve: payload => payload
            },
            perspectiveAdded: {
                //@ts-ignore
                subscribe: (parent, args, context, info) => {
                    checkCapability(context.capabilities, Auth.PERSPECTIVE_SUBSCRIBE_CAPABILITY)
                    return pubsub.asyncIterator(PubSub.PERSPECTIVE_ADDED_TOPIC)
                },
                //@ts-ignore
                resolve: payload => payload?.perspective
            },
            perspectiveLinkAdded: {
                //@ts-ignore
                subscribe: (parent, args, context, info) => {
                    checkCapability(context.capabilities, Auth.PERSPECTIVE_SUBSCRIBE_CAPABILITY)
                    return withFilter(
                        () => pubsub.asyncIterator(PubSub.LINK_ADDED_TOPIC),
                        (payload, argsInner) => payload.perspective.uuid === argsInner.uuid
                    )(undefined, args)
                },
                //@ts-ignore
                resolve: payload => payload?.link
            },
            perspectiveLinkRemoved: {
                //@ts-ignore
                subscribe: (parent, args, context, info) => {
                    checkCapability(context.capabilities, Auth.PERSPECTIVE_SUBSCRIBE_CAPABILITY)
                    return withFilter(
                        () => pubsub.asyncIterator(PubSub.LINK_REMOVED_TOPIC),
                        (payload, variables) => payload.perspective.uuid === variables.uuid
                    )(undefined, args)
                },
                //@ts-ignore
                resolve: payload => payload?.link
            },
            perspectiveUpdated: {
                //@ts-ignore
                subscribe: (parent, args, context, info) => {
                    checkCapability(context.capabilities, Auth.PERSPECTIVE_SUBSCRIBE_CAPABILITY)
                    return pubsub.asyncIterator(PubSub.PERSPECTIVE_UPDATED_TOPIC)
                },
                //@ts-ignore
                resolve: payload => payload?.perspective
            },
            perspectiveRemoved: {
                //@ts-ignore
                subscribe: (parent, args, context, info) => {
                    checkCapability(context.capabilities, Auth.PERSPECTIVE_SUBSCRIBE_CAPABILITY)
                    return pubsub.asyncIterator(PubSub.PERSPECTIVE_REMOVED_TOPIC)
                },
                //@ts-ignore
                resolve: payload => payload?.uuid
            },
            exceptionOccurred: {
                //@ts-ignore
                subscribe: (parent, args, context, info) => {
                    checkCapability(context.capabilities, Auth.RUNTIME_EXCEPTION_SUBSCRIBE_CAPABILITY)
                    return pubsub.asyncIterator(PubSub.EXCEPTION_OCCURRED_TOPIC)
                },
                //@ts-ignore
                resolve: payload => payload
            }
        },

        ExpressionRendered: {
            //@ts-ignore
            language: async (expression) => {
                //console.log("GQL LANGUAGE", expression)
                let lang
                try {
                    lang = await core.languageController.languageForExpression(expression.ref) as any    
                } catch(e) {
                    console.error("While trying to get language for expression", expression, ":", e)
                    lang = {}
                }
                
                lang.address = expression.ref.language.address
                return lang
            },

            //@ts-ignore
            icon: async (expression) => {
                return { code: await core.languageController.getIcon(expression.ref.language) }
            }
        },

        LanguageHandle: {
            // @ts-ignore
            constructorIcon: async (language) => {
                if (language.expressionUI) {
                    const code = language.expressionUI.constructorIcon();

                    if (code) {
                        return { code }
                    } else {
                        return { code: "" }
                    }
                }

                return null
            },
            //@ts-ignore
            icon: async (language) => {
                if (language.expressionUI) {
                    const code = language.expressionUI.icon();

                    if (code) {
                        return { code }
                    } else {
                        return { code: "" }
                    }
                }

                return null
            },
            //@ts-ignore
            settings: async (language) => {
                return JSON.stringify(core.languageController.getSettings(language.address))
            },
            //@ts-ignore
            settingsIcon: async (language) => {
                if (language.settingsUI) {
                    const code = language.settingsUI.settingsIcon();

                    if (code) {
                        return { code }
                    } else {
                        return { code: "" }
                    }
                }

                return null
            }
        },

        Agent: {
            //@ts-ignore
            directMessageLanguage: async (agent) => {
                //console.debug("GQL| AGENT.directMessageLanguage:", agent)
                if(agent.directMessageLanguage && agent.directMessageLanguage !== "")
                    return agent.directMessageLanguage
                else {
                    const exprAdapter = core.languageController.getAgentLanguage().expressionAdapter;
                    if (!exprAdapter) {
                        throw Error("Agent language does not have an expression adapter")
                    }
                    const agentExpression = await exprAdapter.get(agent.did)
                    if(agentExpression)
                        return (agentExpression.data as Agent).directMessageLanguage
                    else
                        return null
                }
            },
            //@ts-ignore
            perspective: async (agent) => {
                //console.debug("GQL| AGENT.perspective:", agent)
                if(agent.perspective && agent.perspective !== "")
                    return agent.perspective
                else {
                    const exprAdapter = core.languageController.getAgentLanguage().expressionAdapter;
                    if (!exprAdapter) {
                        throw Error("Agent language does not have an expression adapter")
                    }
                    const agentExpression = await exprAdapter.get(agent.did)
                    if(agentExpression)
                        return (agentExpression.data as Agent).perspective
                    else
                        return null
                }
            }
        },

        DateTime: new GraphQLScalarType({
            name: 'Date',
            description: 'Date custom scalar type',
            parseValue(value) {
              return new Date(value); // value from the client
            },
            serialize(value) {
              return value.toISOString(); // value sent to the client
            }
        }),
    }
}

export interface StartServerParams {
    core: PerspectivismCore,
    mocks: boolean,
    port: number,
    config: OuterConfig;
}

export async function startServer(params: StartServerParams) {
    const { core, mocks, port } = params
    const app = express();
    const httpServer = createServer(app);
    const resolvers = createResolvers(core, params.config)
    const typeDefs = gql(typeDefsString)
    const schema = makeExecutableSchema({ typeDefs, resolvers });
    
    let serverCleanup: any;
    const server = new ApolloServer({
        typeDefs,
        resolvers,
        context: async (context) => {
            let headers = context.req.headers;
            let authToken = ''
            
            if(headers) {
                // Get the request token from the authorization header.
                authToken = headers.authorization || ''
            }
            const capabilities = await core.agentService.getCapabilities(authToken)
            if(!capabilities) throw new AuthenticationError("User capability is empty.")

            return { capabilities };
        },
        plugins: [
            ApolloServerPluginDrainHttpServer({ httpServer }),
            {
                async serverWillStart() {
                    return {
                        async drainServer() {
                            await serverCleanup.dispose();
                        },
                    };
                },
            },
        ]
    });


    const wsServer = new WebSocketServer({
        server: httpServer,
        path: server.graphqlPath,
    });

    serverCleanup = useServer({
        schema,
        context: async (context, msg, args) => {
            let headers: any = context.connectionParams!.headers;
            let authToken = ''
            
            if(headers) {
                // Get the request token from the authorization header.
                authToken = headers.authorization || ''
            }
            const capabilities = await core.agentService.getCapabilities(authToken)
            if(!capabilities) throw new AuthenticationError("User capability is empty.")

            return { capabilities };
        }
    }, wsServer);

    await server.start();

    server.applyMiddleware({ app });

    httpServer.listen({ port });

    return { 
        url: `http://localhost:${port}/graphql`,
        subscriptionsUrl: `ws://localhost:${port}/graphql`
    }
}<|MERGE_RESOLUTION|>--- conflicted
+++ resolved
@@ -329,34 +329,18 @@
                     failed = true
                 }
 
-<<<<<<< HEAD
                 if(!failed) {
                     try {
                         core.perspectivesController;
-=======
-                try {
-                    core.perspectivesController;
-                    await core.waitForAgent();
-                    core.initControllers()
-                    await core.initLanguages();
-                } catch (e) {
-                    // @ts-ignore
-                    const {hcPortAdmin, connectHolochain, hcPortApp, hcUseLocalProxy, hcUseMdns, hcUseProxy, hcUseBootstrap} = config;
-
-                    if (connectHolochain) {
-                        await core.connectHolochain( {hcPortAdmin: hcPortAdmin!, hcPortApp: hcPortApp!} );
-                    } else {
-                        await core.initHolochain({ hcPortAdmin, hcPortApp, hcUseLocalProxy, hcUseMdns, hcUseProxy, hcUseBootstrap, passphrase: args.passphrase });
->>>>>>> 4dbcd4d6
                         await core.waitForAgent();
                         core.initControllers()
-                        await core.initLanguages()
+                        await core.initLanguages();
                     } catch (e) {
                         // @ts-ignore
                         const {hcPortAdmin, connectHolochain, hcPortApp, hcUseLocalProxy, hcUseMdns, hcUseProxy, hcUseBootstrap} = config;
     
                         if (connectHolochain) {
-                            await core.connectHolochain( {hcPortAdmin, hcPortApp} );
+                            await core.connectHolochain( {hcPortAdmin: hcPortAdmin!, hcPortApp: hcPortApp!} );
                         } else {
                             await core.initHolochain({ hcPortAdmin, hcPortApp, hcUseLocalProxy, hcUseMdns, hcUseProxy, hcUseBootstrap, passphrase: args.passphrase });
                             await core.waitForAgent();
