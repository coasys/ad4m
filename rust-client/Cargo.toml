--- conflicted
+++ resolved
@@ -1,10 +1,6 @@
 [package]
 name = "ad4m-client"
-<<<<<<< HEAD
-version = "0.9.0-rc9"
-=======
 version = "0.9.1-prerelease"
->>>>>>> 5e85680b
 edition = "2021"
 authors = ["Nicolas Luck <nicolas@coasys.org>"]
 description = "Client library wrapping AD4M's GraphQL interface"
