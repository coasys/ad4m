[package]
name = "ad4m-client"
<<<<<<< HEAD
version = "0.10.1-rc7"
=======
version = "0.10.1-rc8"
>>>>>>> 7844f6af
edition = "2021"
authors = ["Nicolas Luck <nicolas@coasys.org>"]
description = "Client library wrapping AD4M's GraphQL interface"
keywords = ["ad4m", "perspect3vism", "cli"]
license = "CAL-1.0"
homepage = "https://ad4m.dev"
repository = "https://github.com/perspect3vism/ad4m"
documentation = "https://docs.ad4m.dev"
readme = "README.md"

[dependencies]
anyhow = "1.0.65"
clap = { version = "4.0.8", features = ["derive"] }
graphql_client = "0.12.0"
serde = "1.0.147"
reqwest = { version = "0.11.20", features = ["blocking", "json", "native-tls"] }
futures = "0.3"
tokio = { version = "1.25.0", features = ["full"] }
rustyline = "10"
dirs = "4"
chrono = { version = "0.4.38", features = ["serde"] }
serde_json = "1"
graphql-ws-client = { version = "0.4", default-features = false, features = ["async-tungstenite", "graphql_client"] }
async-tungstenite = { version = "0.20.0", features = ["tokio-runtime"] }
urlencoding = "2"
unicode-width = "0.1"
rand = "0.8"
regex = "1"
maplit = "1"<|MERGE_RESOLUTION|>--- conflicted
+++ resolved
@@ -1,10 +1,6 @@
 [package]
 name = "ad4m-client"
-<<<<<<< HEAD
-version = "0.10.1-rc7"
-=======
 version = "0.10.1-rc8"
->>>>>>> 7844f6af
 edition = "2021"
 authors = ["Nicolas Luck <nicolas@coasys.org>"]
 description = "Client library wrapping AD4M's GraphQL interface"
