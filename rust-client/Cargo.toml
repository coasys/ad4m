[package]
name = "ad4m-client"
<<<<<<< HEAD
version = "0.4.3"
=======
version = "0.5.0"
>>>>>>> 52bb71f3
edition = "2021"
authors = ["Nicolas Luck <nicolas@perspect3vism.org>"]
description = "Client library wrapping AD4M's GraphQL interface"
keywords = ["ad4m", "perspect3vism", "cli"]
license = "CAL-1.0"
homepage = "https://ad4m.dev"
repository = "https://github.com/perspect3vism/ad4m"
documentation = "https://docs.ad4m.dev"
readme = "README.md"

[dependencies]
anyhow = "1.0.65"
clap = { version = "4.0.8", features = ["derive"] }
graphql_client = "0.10.0"
serde = "1.0.147"
reqwest = { version = "0.11.12", features = ["blocking", "json"] }
futures = "0.3"
tokio = { version = "1", features = ["full"] }
rustyline = "10"
dirs = "4"
chrono = { version = "0.4", features = ["serde"] }
serde_json = "1"
graphql-ws-client = { version = "0.2", default-features = false, features = ["async-tungstenite", "cynic", "graphql_client"] }
async-tungstenite = { version = "0.16.1", features = ["async-std-runtime", "tokio-runtime"] }
cynic = { version = "1.0" }
async-std = { version = "1.9", features = ["attributes"] }
async_executors = { version = "0.5", features = ["async_std"] }
urlencoding = "2"
unicode-width = "0.1"
rand = "0.8"
regex = "1"
maplit = "1"<|MERGE_RESOLUTION|>--- conflicted
+++ resolved
@@ -1,10 +1,6 @@
 [package]
 name = "ad4m-client"
-<<<<<<< HEAD
-version = "0.4.3"
-=======
 version = "0.5.0"
->>>>>>> 52bb71f3
 edition = "2021"
 authors = ["Nicolas Luck <nicolas@perspect3vism.org>"]
 description = "Client library wrapping AD4M's GraphQL interface"
